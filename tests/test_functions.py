"""Tests for pyjanitor."""

import numpy as np
import pandas as pd
import pytest
import requests

import janitor
from janitor import (
    clean_names,
    coalesce,
    concatenate_columns,
    convert_excel_date,
    deconcatenate_column,
    encode_categorical,
    expand_column,
    filter_on,
    filter_string,
    get_dupes,
    remove_empty,
    remove_columns,
    change_type,
    add_column,
)
from janitor.errors import JanitorError


@pytest.fixture
def dataframe():
    data = {
        "a": [1, 2, 3] * 3,
        "Bell__Chart": [1.234_523_45, 2.456_234, 3.234_612_5] * 3,
        "decorated-elephant": [1, 2, 3] * 3,
        "animals@#$%^": ["rabbit", "leopard", "lion"] * 3,
        "cities": ["Cambridge", "Shanghai", "Basel"] * 3,
    }
    df = pd.DataFrame(data)
    return df


@pytest.fixture
def null_df():
    np.random.seed([3, 1415])
    df = pd.DataFrame(np.random.choice((1, np.nan), (10, 2)))
    df["2"] = np.nan * 10
    df["3"] = np.nan * 10
    return df


@pytest.fixture
def multiindex_dataframe():
    data = {
        ("a", "b"): [1, 2, 3],
        ("Bell__Chart", "Normal  Distribution"): [1, 2, 3],
        ("decorated-elephant", "r.i.p-rhino :'("): [1, 2, 3],
    }
    df = pd.DataFrame(data)
    return df


@pytest.fixture
def multiindex_with_missing_dataframe():
    data = {
        ("a", ""): [1, 2, 3],
        ("", "Normal  Distribution"): [1, 2, 3],
        ("decorated-elephant", "r.i.p-rhino :'("): [1, 2, 3],
    }
    df = pd.DataFrame(data)
    return df


@pytest.fixture
def multiindex_with_missing_3level_dataframe():
    data = {
        ("a", "", ""): [1, 2, 3],
        ("", "Normal  Distribution", "Hypercuboid (???)"): [1, 2, 3],
        ("decorated-elephant", "r.i.p-rhino :'(", "deadly__flamingo"): [
            1,
            2,
            3,
        ],
    }
    df = pd.DataFrame(data)
    return df


def test_clean_names_functional(dataframe):
    df = clean_names(dataframe)
    expected_columns = [
        "a",
        "bell_chart",
        "decorated_elephant",
        "animals@#$%^",
        "cities",
    ]
    assert set(df.columns) == set(expected_columns)


def test_clean_names_method_chain(dataframe):
    df = dataframe.clean_names()
    expected_columns = [
        "a",
        "bell_chart",
        "decorated_elephant",
        "animals@#$%^",
        "cities",
    ]
    assert set(df.columns) == set(expected_columns)


def test_clean_names_pipe(dataframe):
    df = dataframe.pipe(clean_names)
    expected_columns = [
        "a",
        "bell_chart",
        "decorated_elephant",
        "animals@#$%^",
        "cities",
    ]
    assert set(df.columns) == set(expected_columns)


def test_clean_names_special_characters(dataframe):
    df = dataframe.clean_names(remove_special=True)
    expected_columns = [
        "a",
        "bell_chart",
        "decorated_elephant",
        "animals",
        "cities",
    ]
    assert set(df.columns) == set(expected_columns)


def test_clean_names_uppercase(dataframe):
    df = dataframe.clean_names(case_type="upper", remove_special=True)
    expected_columns = [
        "A",
        "BELL_CHART",
        "DECORATED_ELEPHANT",
        "ANIMALS",
        "CITIES",
    ]
    assert set(df.columns) == set(expected_columns)


def test_clean_names_original_columns(dataframe):
    df = dataframe.clean_names(preserve_original_columns=True)
    expected_columns = [
        "a",
        "Bell__Chart",
        "decorated-elephant",
        "animals@#$%^",
        "cities",
    ]
    assert set(df.original_columns) == set(expected_columns)


def test_remove_empty(null_df):
    df = remove_empty(null_df)
    assert df.shape == (8, 2)


def test_get_dupes():
    df = pd.DataFrame()
    df["a"] = [1, 2, 1]
    df["b"] = [1, 2, 1]
    df_dupes = get_dupes(df)
    assert df_dupes.shape == (2, 2)

    df2 = pd.DataFrame()
    df2["a"] = [1, 2, 3]
    df2["b"] = [1, 2, 3]
    df2_dupes = get_dupes(df2)
    assert df2_dupes.shape == (0, 2)


def test_encode_categorical():
    df = pd.DataFrame()
    df["class_label"] = ["test1", "test2", "test1", "test2"]
    df["numbers"] = [1, 2, 3, 2]
    df = encode_categorical(df, "class_label")
    assert df["class_label"].dtypes == "category"


def test_encode_categorical_missing_column(dataframe):
    with pytest.raises(AssertionError):
        dataframe.encode_categorical("aloha")


def test_encode_categorical_missing_columns(dataframe):
    with pytest.raises(AssertionError):
        dataframe.encode_categorical(["animals@#$%^", "cities", "aloha"])


def test_encode_categorical_invalid_input(dataframe):
    with pytest.raises(JanitorError):
        dataframe.encode_categorical(1)


def test_get_features_targets(dataframe):
    dataframe = dataframe.clean_names()
    X, y = dataframe.get_features_targets(target_columns="bell_chart")
    assert X.shape == (9, 4)
    assert y.shape == (9,)


def test_get_features_targets_multi_features(dataframe):
    dataframe = dataframe.clean_names()
    X, y = dataframe.get_features_targets(
        feature_columns=["animals@#$%^", "cities"], target_columns="bell_chart"
    )
    assert X.shape == (9, 2)
    assert y.shape == (9,)


def test_get_features_target_multi_columns(dataframe):
    dataframe = dataframe.clean_names()
    X, y = dataframe.get_features_targets(target_columns=["a", "bell_chart"])
    assert X.shape == (9, 3)
    assert y.shape == (9, 2)


def test_rename_column(dataframe):
    df = dataframe.clean_names().rename_column("a", "index")
    assert set(df.columns) == set(
        ["index", "bell_chart", "decorated_elephant", "animals@#$%^", "cities"]
    )  # noqa: E501


def test_reorder_columns(dataframe):
    # sanity checking of inputs

    # input is not a list or pd.Index
    with pytest.raises(TypeError):
        dataframe.reorder_columns("a")

    # one of the columns is not present in the DataFrame
    with pytest.raises(IndexError):
        dataframe.reorder_columns(["notpresent"])

    # reordering functionality

    # sanity check when desired order matches current order
    # this also tests whether the function can take Pandas Index objects
    assert all(
        dataframe.reorder_columns(dataframe.columns).columns
        == dataframe.columns
    )

    # when columns are list & not all columns of DataFrame are included
    assert all(
        dataframe.reorder_columns(["animals@#$%^", "Bell__Chart"]).columns
        == ["animals@#$%^", "Bell__Chart", "a", "decorated-elephant", "cities"]
    )


def test_coalesce():
    df = pd.DataFrame(
        {"a": [1, np.nan, 3], "b": [2, 3, 1], "c": [2, np.nan, 9]}
    )

    df = coalesce(df, ["a", "b", "c"], "a")
    assert df.shape == (3, 1)
    assert pd.isnull(df).sum().sum() == 0


def test_convert_excel_date():
    df = pd.read_excel("examples/dirty_data.xlsx").clean_names()
    df = convert_excel_date(df, "hire_date")

    assert df["hire_date"].dtype == "M8[ns]"


def test_fill_empty(null_df):
    df = null_df.fill_empty(columns=["2"], value=3)
    assert set(df.loc[:, "2"]) == set([3])


def test_fill_empty_column_string(null_df):
    df = null_df.fill_empty(columns="2", value=3)
    assert set(df.loc[:, "2"]) == set([3])


def test_single_column_label_encode():
    df = pd.DataFrame(
        {"a": ["hello", "hello", "sup"], "b": [1, 2, 3]}
    ).label_encode(columns="a")
    assert "a_enc" in df.columns


def test_single_column_fail_label_encode():
    with pytest.raises(AssertionError):
        df = pd.DataFrame(  # noqa: 841
            {"a": ["hello", "hello", "sup"], "b": [1, 2, 3]}
        ).label_encode(columns="c")


def test_multicolumn_label_encode():
    df = pd.DataFrame(
        {
            "a": ["hello", "hello", "sup"],
            "b": [1, 2, 3],
            "c": ["aloha", "nihao", "nihao"],
        }
    ).label_encode(columns=["a", "c"])
    assert "a_enc" in df.columns
    assert "c_enc" in df.columns


def test_label_encode_invalid_input(dataframe):
    with pytest.raises(JanitorError):
        dataframe.label_encode(1)


def test_multiindex_clean_names_functional(multiindex_dataframe):
    df = clean_names(multiindex_dataframe)

    levels = [
        ["a", "bell_chart", "decorated_elephant"],
        ["b", "normal_distribution", "r_i_p_rhino_"],
    ]

    labels = [[1, 0, 2], [1, 0, 2]]

    expected_columns = pd.MultiIndex(levels=levels, labels=labels)
    assert set(df.columns) == set(expected_columns)


def test_multiindex_clean_names_method_chain(multiindex_dataframe):
    df = multiindex_dataframe.clean_names()

    levels = [
        ["a", "bell_chart", "decorated_elephant"],
        ["b", "normal_distribution", "r_i_p_rhino_"],
    ]

    labels = [[0, 1, 2], [0, 1, 2]]

    expected_columns = pd.MultiIndex(levels=levels, labels=labels)
    assert set(df.columns) == set(expected_columns)


def test_multiindex_clean_names_pipe(multiindex_dataframe):
    df = multiindex_dataframe.pipe(clean_names)

    levels = [
        ["a", "bell_chart", "decorated_elephant"],
        ["b", "normal_distribution", "r_i_p_rhino_"],
    ]

    labels = [[0, 1, 2], [0, 1, 2]]

    expected_columns = pd.MultiIndex(levels=levels, labels=labels)
    assert set(df.columns) == set(expected_columns)


def test_clean_names_strip_underscores_both(multiindex_dataframe):
    df = multiindex_dataframe.rename(columns=lambda x: "_" + x)
    df = clean_names(multiindex_dataframe, strip_underscores="both")

    levels = [
        ["a", "bell_chart", "decorated_elephant"],
        ["b", "normal_distribution", "r_i_p_rhino"],
    ]

    labels = [[1, 0, 2], [1, 0, 2]]

    expected_columns = pd.MultiIndex(levels=levels, labels=labels)
    assert set(df.columns) == set(expected_columns)


def test_clean_names_strip_underscores_true(multiindex_dataframe):
    df = multiindex_dataframe.rename(columns=lambda x: "_" + x)
    df = clean_names(multiindex_dataframe, strip_underscores=True)

    levels = [
        ["a", "bell_chart", "decorated_elephant"],
        ["b", "normal_distribution", "r_i_p_rhino"],
    ]

    labels = [[1, 0, 2], [1, 0, 2]]

    expected_columns = pd.MultiIndex(levels=levels, labels=labels)
    assert set(df.columns) == set(expected_columns)


def test_clean_names_strip_underscores_right(multiindex_dataframe):
    df = clean_names(multiindex_dataframe, strip_underscores="right")

    levels = [
        ["a", "bell_chart", "decorated_elephant"],
        ["b", "normal_distribution", "r_i_p_rhino"],
    ]

    labels = [[1, 0, 2], [1, 0, 2]]

    expected_columns = pd.MultiIndex(levels=levels, labels=labels)
    assert set(df.columns) == set(expected_columns)


def test_clean_names_strip_underscores_r(multiindex_dataframe):
    df = clean_names(multiindex_dataframe, strip_underscores="r")

    levels = [
        ["a", "bell_chart", "decorated_elephant"],
        ["b", "normal_distribution", "r_i_p_rhino"],
    ]

    labels = [[1, 0, 2], [1, 0, 2]]

    expected_columns = pd.MultiIndex(levels=levels, labels=labels)
    assert set(df.columns) == set(expected_columns)


def test_clean_names_strip_underscores_left(multiindex_dataframe):
    df = multiindex_dataframe.rename(columns=lambda x: "_" + x)
    df = clean_names(multiindex_dataframe, strip_underscores="left")

    levels = [
        ["a", "bell_chart", "decorated_elephant"],
        ["b", "normal_distribution", "r_i_p_rhino_"],
    ]

    labels = [[1, 0, 2], [1, 0, 2]]

    expected_columns = pd.MultiIndex(levels=levels, labels=labels)
    assert set(df.columns) == set(expected_columns)


def test_clean_names_strip_underscores_l(multiindex_dataframe):
    df = multiindex_dataframe.rename(columns=lambda x: "_" + x)
    df = clean_names(multiindex_dataframe, strip_underscores="l")

    levels = [
        ["a", "bell_chart", "decorated_elephant"],
        ["b", "normal_distribution", "r_i_p_rhino_"],
    ]

    labels = [[1, 0, 2], [1, 0, 2]]

    expected_columns = pd.MultiIndex(levels=levels, labels=labels)
    assert set(df.columns) == set(expected_columns)


def test_incorrect_strip_underscores(multiindex_dataframe):
    with pytest.raises(JanitorError):
        df = clean_names(
            multiindex_dataframe, strip_underscores="hello"
        )  # noqa: E501, F841


def test_clean_names_preserve_case_true(multiindex_dataframe):
    df = multiindex_dataframe.rename(columns=lambda x: "_" + x)
    df = clean_names(multiindex_dataframe, case_type="preserve")

    levels = [
        ["a", "Bell_Chart", "decorated_elephant"],
        ["b", "Normal_Distribution", "r_i_p_rhino_"],
    ]

    labels = [[1, 0, 2], [1, 0, 2]]

    expected_columns = pd.MultiIndex(levels=levels, labels=labels)
    assert set(df.columns) == set(expected_columns)


def test_expand_column():
    data = {
        "col1": ["A, B", "B, C, D", "E, F", "A, E, F"],
        "col2": [1, 2, 3, 4],
    }

    df = pd.DataFrame(data)
    expanded = expand_column(df, "col1", sep=", ", concat=False)
    assert expanded.shape[1] == 6


def test_expand_and_concat():
    data = {
        "col1": ["A, B", "B, C, D", "E, F", "A, E, F"],
        "col2": [1, 2, 3, 4],
    }

    df = pd.DataFrame(data).expand_column("col1", sep=", ", concat=True)
    assert df.shape[1] == 8


def test_concatenate_columns(dataframe):
    df = concatenate_columns(
        dataframe,
        columns=["a", "decorated-elephant"],
        sep="-",
        new_column_name="index",
    )
    assert "index" in df.columns


def test_deconcatenate_column(dataframe):
    df = concatenate_columns(
        dataframe,
        columns=["a", "decorated-elephant"],
        sep="-",
        new_column_name="index",
    )
    df = deconcatenate_column(
        df, column="index", new_column_names=["A", "B"], sep="-"
    )
    assert "A" in df.columns
    assert "B" in df.columns


def test_filter_string(dataframe):
    df = filter_string(dataframe, column="animals@#$%^", search_string="bbit")
    assert len(df) == 3


def test_filter_string_complement(dataframe):
    df = filter_string(
        dataframe, column="cities", search_string="hang", complement=True
    )
    assert len(df) == 6


def test_filter_on(dataframe):
    df = filter_on(dataframe, dataframe["a"] == 3)
    assert len(df) == 3


def test_filter_on_complement(dataframe):
    df = filter_on(dataframe, dataframe["a"] == 3, complement=True)
    assert len(df) == 6


def test_remove_columns(dataframe):
    df = remove_columns(dataframe, columns=["a"])
    assert len(df.columns) == 4


def test_change_type(dataframe):
    df = change_type(dataframe, column="a", dtype=float)
    assert df["a"].dtype == float


def test_add_column(dataframe):

    # sanity checking of inputs

    # col_name wasn't a string
    with pytest.raises(TypeError):
        dataframe.add_column(col_name=42, value=42)

    # column already exists
    with pytest.raises(ValueError):
        dataframe.add_column("a", 42)

    # too many values for dataframe num rows:
    with pytest.raises(ValueError):
        dataframe.add_column("toomany", np.ones(100))

    # functionality testing

    # column appears in DataFrame
    df = dataframe.add_column("fortytwo", 42)
    assert "fortytwo" in df.columns

    # values are correct in dataframe for scalar
    series = pd.Series([42] * len(dataframe))
    series.name = "fortytwo"
    pd.testing.assert_series_equal(df["fortytwo"], series)

    # scalar values are correct for strings
    # also, verify sanity check excludes strings, which have a length:

    df = dataframe.add_column("fortythousand", "test string")
    series = pd.Series(["test string"] * len(dataframe))
    series.name = "fortythousand"
    pd.testing.assert_series_equal(df["fortythousand"], series)

    # values are correct in dataframe for iterable
    vals = np.linspace(0, 43, len(dataframe))
    df = dataframe.add_column("fortythree", vals)
    series = pd.Series(vals)
    series.name = "fortythree"
    pd.testing.assert_series_equal(df["fortythree"], series)

    # fill_remaining works - iterable shorter than DataFrame
    vals = [0, 42]
    target = [0, 42] * 4 + [0]
    df = dataframe.add_column("fill_in_iterable", vals, fill_remaining=True)
    series = pd.Series(target)
    series.name = "fill_in_iterable"
    pd.testing.assert_series_equal(df["fill_in_iterable"], series)

    # fill_remaining works - value is scalar
    vals = 42
    df = dataframe.add_column("fill_in_scalar", vals, fill_remaining=True)
    series = pd.Series([42] * len(df))
    series.name = "fill_in_scalar"
    pd.testing.assert_series_equal(df["fill_in_scalar"], series)


def test_add_columns(dataframe):
    # sanity checking is pretty much handled in test_add_column

    # multiple column addition with scalar and iterable

    x_vals = 42
    y_vals = np.linspace(0, 42, len(dataframe))

    df = dataframe.add_columns(x=x_vals, y=y_vals)

    series = pd.Series([x_vals] * len(dataframe))
    series.name = "x"
    pd.testing.assert_series_equal(df["x"], series)

    series = pd.Series(y_vals)
    series.name = "y"
    pd.testing.assert_series_equal(df["y"], series)


def test_limit_column_characters(dataframe):
    df = dataframe.limit_column_characters(1)
    assert df.columns[0] == "a"
    assert df.columns[1] == "B"
    assert df.columns[2] == "d"
    assert df.columns[3] == "a_1"
    assert df.columns[4] == "c"


def test_limit_column_characters_different_positions(dataframe):
    df = dataframe
    df.columns = ["first", "first", "second", "second", "first"]
    df.limit_column_characters(3)

    assert df.columns[0] == "fir"
    assert df.columns[1] == "fir_1"
    assert df.columns[2] == "sec"
    assert df.columns[3] == "sec_1"
    assert df.columns[4] == "fir_2"


def test_limit_column_characters_different_positions_different_separator(
    dataframe
):
    df = dataframe
    df.columns = ["first", "first", "second", "second", "first"]
    df.limit_column_characters(3, ".")

    assert df.columns[0] == "fir"
    assert df.columns[1] == "fir.1"
    assert df.columns[2] == "sec"
    assert df.columns[3] == "sec.1"
    assert df.columns[4] == "fir.2"


def test_limit_column_characters_all_unique(dataframe):
    df = dataframe.limit_column_characters(2)
    assert df.columns[0] == "a"
    assert df.columns[1] == "Be"
    assert df.columns[2] == "de"
    assert df.columns[3] == "an"
    assert df.columns[4] == "ci"


def test_add_column_single_value(dataframe):
    df = dataframe.add_column("city_pop", 100)
    assert df.city_pop.mean() == 100


def test_add_column_iterator_repeat(dataframe):
    df = dataframe.add_column("city_pop", range(3), fill_remaining=True)
    assert df.city_pop.iloc[0] == 0
    assert df.city_pop.iloc[1] == 1
    assert df.city_pop.iloc[2] == 2
    assert df.city_pop.iloc[3] == 0
    assert df.city_pop.iloc[4] == 1
    assert df.city_pop.iloc[5] == 2


def test_add_column_raise_error(dataframe):
    with pytest.raises(Exception):
        dataframe.add_column("cities", 1)


def test_add_column_iterator_repeat_subtraction(dataframe):
    df = dataframe.add_column("city_pop", dataframe.a - dataframe.a)
    assert df.city_pop.sum() == 0
    assert df.city_pop.iloc[0] == 0


def test_row_to_names(dataframe):
    df = dataframe.row_to_names(2)
    assert df.columns[0] == 3
    assert df.columns[1] == 3.234_612_5
    assert df.columns[2] == 3
    assert df.columns[3] == "lion"
    assert df.columns[4] == "Basel"


def test_row_to_names_delete_this_row(dataframe):
    df = dataframe.row_to_names(2, remove_row=True)
    assert df.iloc[2, 0] == 1
    assert df.iloc[2, 1] == 1.234_523_45
    assert df.iloc[2, 2] == 1
    assert df.iloc[2, 3] == "rabbit"
    assert df.iloc[2, 4] == "Cambridge"


def test_row_to_names_delete_above(dataframe):
    df = dataframe.row_to_names(2, remove_rows_above=True)
    assert df.iloc[0, 0] == 3
    assert df.iloc[0, 1] == 3.234_612_5
    assert df.iloc[0, 2] == 3
    assert df.iloc[0, 3] == "lion"
    assert df.iloc[0, 4] == "Basel"


def test_round_to_nearest_half(dataframe):
    df = dataframe.round_to_fraction("Bell__Chart", 2)
    assert df.iloc[0, 1] == 1.0
    assert df.iloc[1, 1] == 2.5
    assert df.iloc[2, 1] == 3.0
    assert df.iloc[3, 1] == 1.0
    assert df.iloc[4, 1] == 2.5
    assert df.iloc[5, 1] == 3.0
    assert df.iloc[6, 1] == 1.0
    assert df.iloc[7, 1] == 2.5
    assert df.iloc[8, 1] == 3.0


<<<<<<< HEAD
def test_make_currency_api_request():
    r = requests.get('https://api.exchangeratesapi.io')
    assert r.status_code == 200


def test_transform_column(dataframe):
    df = dataframe.transform_column("a", np.log10)
    expected = pd.Series(np.log10([1, 2, 3] * 3))
    expected.name = "a"
    pd.testing.assert_series_equal(df["a"], expected)
=======
def test_transform_column(dataframe):
    # replacing the data of the original column

    df = dataframe.transform_column("a", np.log10)
    expected = pd.Series(np.log10([1, 2, 3] * 3))
    expected.name = "a"
    pd.testing.assert_series_equal(df["a"], expected)


def test_transform_column_with_dest(dataframe):
    # creating a new destination column

    expected_df = dataframe.assign(a_log10=np.log10(dataframe["a"]))

    df = dataframe.copy().transform_column(
        "a", np.log10, dest_col_name="a_log10"
    )

    pd.testing.assert_frame_equal(df, expected_df)


def test_min_max_scale(dataframe):
    df = dataframe.min_max_scale(col_name="a")
    assert df["a"].min() == 0
    assert df["a"].max() == 1


def test_min_max_scale_custom_new_min_max(dataframe):
    df = dataframe.min_max_scale(col_name="a", new_min=1, new_max=2)
    assert df["a"].min() == 1
    assert df["a"].max() == 2


def test_min_max_old_min_max_errors(dataframe):
    with pytest.raises(ValueError):
        df = dataframe.min_max_scale(col_name="a", old_min=10, old_max=0)


def test_min_max_new_min_max_errors(dataframe):
    with pytest.raises(ValueError):
        df = dataframe.min_max_scale(col_name="a", new_min=10, new_max=0)


def test_collapse_levels_sanity(multiindex_with_missing_dataframe):
    with pytest.raises(TypeError):
        multiindex_with_missing_dataframe.collapse_levels(sep=3)


def test_collapse_levels_non_multilevel(multiindex_with_missing_dataframe):
    # an already single-level DataFrame is not distorted
    pd.testing.assert_frame_equal(
        multiindex_with_missing_dataframe.copy().collapse_levels(),
        multiindex_with_missing_dataframe.collapse_levels().collapse_levels(),
    )


def test_collapse_levels_functionality_2level(
    multiindex_with_missing_dataframe
):

    assert all(
        multiindex_with_missing_dataframe.copy()
        .collapse_levels()
        .columns.values
        == ["a", "Normal  Distribution", "decorated-elephant_r.i.p-rhino :'("]
    )
    assert all(
        multiindex_with_missing_dataframe.copy()
        .collapse_levels(sep="AsDf")
        .columns.values
        == [
            "a",
            "Normal  Distribution",
            "decorated-elephantAsDfr.i.p-rhino :'(",
        ]
    )


def test_collapse_levels_functionality_3level(
    multiindex_with_missing_3level_dataframe
):
    assert all(
        multiindex_with_missing_3level_dataframe.copy()
        .collapse_levels()
        .columns.values
        == [
            "a",
            "Normal  Distribution_Hypercuboid (???)",
            "decorated-elephant_r.i.p-rhino :'(_deadly__flamingo",
        ]
    )
    assert all(
        multiindex_with_missing_3level_dataframe.copy()
        .collapse_levels(sep="AsDf")
        .columns.values
        == [
            "a",
            "Normal  DistributionAsDfHypercuboid (???)",
            "decorated-elephantAsDfr.i.p-rhino :'(AsDfdeadly__flamingo",
        ]
    )
>>>>>>> f7fda72f
<|MERGE_RESOLUTION|>--- conflicted
+++ resolved
@@ -22,6 +22,8 @@
     change_type,
     add_column,
 )
+
+from janitor.finance import convert_currency
 from janitor.errors import JanitorError
 
 
@@ -729,18 +731,11 @@
     assert df.iloc[8, 1] == 3.0
 
 
-<<<<<<< HEAD
 def test_make_currency_api_request():
     r = requests.get('https://api.exchangeratesapi.io')
     assert r.status_code == 200
 
 
-def test_transform_column(dataframe):
-    df = dataframe.transform_column("a", np.log10)
-    expected = pd.Series(np.log10([1, 2, 3] * 3))
-    expected.name = "a"
-    pd.testing.assert_series_equal(df["a"], expected)
-=======
 def test_transform_column(dataframe):
     # replacing the data of the original column
 
@@ -841,5 +836,4 @@
             "Normal  DistributionAsDfHypercuboid (???)",
             "decorated-elephantAsDfr.i.p-rhino :'(AsDfdeadly__flamingo",
         ]
-    )
->>>>>>> f7fda72f
+    )