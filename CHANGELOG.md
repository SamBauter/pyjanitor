# Changelog

## [Unreleased]

-   [ENH] Deprecate `num_bins` from `bin_numeric` in favour of `bins`, and allow generic `**kwargs` to be passed into `pd.cut`. Issue #969. @thatlittleboy
-   [ENH] Fix `concatenate_columns` not working on category inputs @zbarry
-   [INF] Simplify CI system @ericmjl
-   [ENH] Added "read_commandline" function to janitor.io @BaritoneBeard
-   [BUG] Fix bug with the complement parameter of `filter_on`. Issue #988. @thatlittleboy
-   [ENH] Add `xlsx_table`, for reading tables from an Excel sheet. @samukweku
-   [ENH] minor improvements for conditional_join; equality only joins are no longer supported; there has to be at least one non-equi join present. @samukweku
-   [BUG] `sort_column_value_order` no longer mutates original dataframe.
-   [BUG] Extend `fill_empty`'s `column_names` type range. Issue #998. @Zeroto521
-   [BUG] Removed/updated error-inducing default arguments in `row_to_names` (#1004) and `round_to_fraction` (#1005). @thatlittleboy
-   [ENH] `patterns` deprecated in favour of importing `re.compile`. #1007 @samukweku
-   [ENH] Changes to kwargs in `encode_categorical`, where the values can either be a string or a 1D array. #1021 @samukweku
-   [ENH] Add `fill_value` and `explicit` parameters to the `complete` function. #1019 @samukweku
-   [ENH] Performance improvement for `expand_grid`. @samukweku
-   [BUG] Make `factorize_columns` (PR #1028) and `truncate_datetime_dataframe` (PR #1040) functions non-mutating. @thatlittleboy
-   [BUG] Fix SettingWithCopyWarning and other minor bugs when using `truncate_datetime_dataframe`, along with further performance improvements (PR #1040). @thatlittleboy
-   [ENH] Performance improvement for `conditional_join`. @samukweku
-   [ENH] Multiple `.value` is now supported in `pivot_longer`. Multiple values_to is also supported, when names_pattern is a list or tuple. #1034, #1048 @samukweku
-   [ENH] Add `xlsx_cells` for reading a spreadsheet as a table of individual cells. #929 @samukweku.
-   [ENH] Let `filter_string` suit parameters of `Series.str.contains` Issue #1003 and #1047. @Zeroto521
-   [ENH] `names_glue` in `pivot_wider` now takes a string form, using str.format_map under the hood. `levels_order` is also deprecated. @samukweku
<<<<<<< HEAD
-   [BUG] `count_cumulative_unique` no longer modifies the column being counted in the output when `case_sensitive` argument is set to False, issue #1065. @thatlittleboy
=======
-   [BUG] Fixed bug in `transform_columns` which ignored the `column_names` specification when `new_column_names` dictionary was provided as an argument, issue #1063. @thatlittleboy
>>>>>>> c82afe35

## [v0.22.0] - 2021-11-21

-   [BUG] Fix conditional join issue for multiple conditions, where pd.eval fails to evaluate if numexpr is installed. #898 @samukweku
-   [ENH] Added `case_when` to handle multiple conditionals and replacement values. Issue #736. @robertmitchellv
-   [ENH] Deprecate `new_column_names` and `merge_frame` from `process_text`. Only existing columns are supported. @samukweku
-   [ENH] `complete` uses `pd.merge` internally, providing a simpler logic, with some speed improvements in certain cases over `pd.reindex`. @samukweku
-   [ENH] `expand_grid` returns a MultiIndex DataFrame, allowing the user to decide how to manipulate the columns. @samukweku
-   [INF] Simplify a bit linting, use pre-commit as the CI linting checker. @Zeroto521
-   [ENH] Fix bug in `pivot_longer` for wrong output when `names_pattern` is a sequence with a single value. Issue #885 @samukweku
-   [ENH] Deprecate `aggfunc` from `pivot_wider`; aggregation can be chained with pandas' `groupby`.
-   [ENH] `As_Categorical` deprecated from `encode_categorical`; a tuple of `(categories, order)` suffices for \*\*kwargs. @samukweku
-   [ENH] Deprecate `names_sort` from `pivot_wider`.@samukweku
-   [ENH] Add `softmax` to `math` module. Issue #902. @loganthomas

## [v0.21.2] - 2021-09-01

-   [ENH] Fix warning message in `coalesce`, from bfill/fill;`coalesce` now uses variable arguments. Issue #882 @samukweku
-   [INF] Add SciPy as explicit dependency in `base.in`. Issue #895 @ericmjl

## [v0.21.1] - 2021-08-29

-   [DOC] Fix references and broken links in AUTHORS.rst. @loganthomas
-   [DOC] Updated Broken links in the README and contributing docs. @nvamsikrishna05
-   [INF] Update pre-commit hooks and remove mutable references. Issue #844. @loganthomas
-   [INF] Add GitHub Release pointer to auto-release script. Issue #818. @loganthomas
-   [INF] Updated black version in github actions code-checks to match pre-commit hooks. @nvamsikrishna05
-   [ENH] Add reset_index flag to row_to_names function. @fireddd
-   [ENH] Updated `label_encode` to use pandas factorize instead of scikit-learn LabelEncoder. @nvamsikrishna05
-   [INF] Removed the scikit-learn package from the dependencies from environment-dev.yml and base.in files. @nvamsikrishna05
-   [ENH] Add function to remove constant columns. @fireddd
-   [ENH] Added `factorize_columns` method which will deprecate the `label_encode` method in future release. @nvamsikrishna05
-   [DOC] Delete Read the Docs project and remove all readthedocs.io references from the repo. Issue #863. @loganthomas
-   [DOC] Updated various documentation sources to reflect pyjanitor-dev ownership. @loganthomas
-   [INF] Fix `isort` automatic checks. Issue #845. @loganthomas
-   [ENH] `complete` function now uses variable args (\*args) - @samukweku
-   [EHN] Set `expand_column`'s `sep` default is `"|"`, same to `pandas.Series.str.get_dummies`. Issue #876. @Zeroto521
-   [ENH] Deprecate `limit` from fill_direction. fill_direction now uses kwargs. @samukweku
-   [ENH] Added `conditional_join` function that supports joins on non-equi operators. @samukweku
-   [INF] Speed up pytest via `-n` (pytest-xdist) option. Issue #881. @Zeroto521
-   [DOC] Add list mark to keep `select_columns`'s example same style. @Zeroto521
-   [ENH] Updated `rename_columns` to take optional function argument for mapping. @nvamsikrishna05

## [v0.21.0] - 2021-07-16

-   [ENH] Drop `fill_value` parameter from `complete`. Users can use `fillna` instead. @samukweku
-   [BUG] Fix bug in `pivot_longer` with single level columns. @samukweku
-   [BUG] Disable exchange rates API until we can find another one to hit. @ericmjl
-   [ENH] Change `coalesce` to return columns; also use `bfill`, `ffill`,
    which is faster than `combine_first` @samukweku
-   [ENH] Use `eval` for string conditions in `update_where`. @samukweku
-   [ENH] Add clearer error messages for `pivot_longer`. h/t to @tdhock
    for the observation. Issue #836 @samukweku
-   [ENH] `select_columns` now uses variable arguments (\*args),
    to provide a simpler selection without the need for lists. - @samukweku
-   [ENH] `encode_categoricals` refactored to use generic functions
    via `functools.dispatch`. - @samukweku
-   [ENH] Updated convert_excel_date to throw meaningful error when values contain non-numeric. @nvamsikrishna05

## [v0.20.14] - 2021-03-25

-   [ENH] Add `dropna` parameter to groupby_agg. @samukweku
-   [ENH] `complete` adds a `by` parameter to expose explicit missing values per group, via groupby. @samukweku
-   [ENH] Fix check_column to support single inputs - fixes `label_encode`. @zbarry

## [v0.20.13] - 2021-02-25

-   [ENH] Performance improvements to `expand_grid`. @samukweku
-   [HOTFIX] Add `multipledispatch` to pip requirements. @ericmjl

## [v0.20.12] - 2021-02-25

-   [INF] Auto-release GitHub action maintenance. @loganthomas

## [v0.20.11] - 2021-02-24

-   [INF] Setup auto-release GitHub action. @loganthomas
-   [INF] Deploy `darglint` package for docstring linting. Issue #745. @loganthomas
-   [ENH] Added optional truncation to `clean_names` function. Issue #753. @richardqiu
-   [ENH] Added `timeseries.flag_jumps()` function. Issue #711. @loganthomas
-   [ENH] `pivot_longer` can handle multiple values in paired columns, and can reshape
    using a list/tuple of regular expressions in `names_pattern`. @samukweku
-   [ENH] Replaced default numeric conversion of dataframe with a `dtypes` parameter,
    allowing the user to control the data types. - @samukweku
-   [INF] Loosen dependency specifications. Switch to pip-tools for managing
    dependencies. Issue #760. @MinchinWeb
-   [DOC] added pipenv installation instructions @evan-anderson
-   [ENH] Add `pivot_wider` function, which is the inverse of the `pivot_longer`
    function. @samukweku
-   [INF] Add `openpyxl` to `environment-dev.yml`. @samukweku
-   [ENH] Reduce code by reusing existing functions for fill_direction. @samukweku
-   [ENH] Improvements to `pivot_longer` function, with improved speed and cleaner code.
    `dtypes` parameter dropped; user can change dtypes with pandas' `astype` method, or
    pyjanitor's `change_type` method. @samukweku
-   [ENH] Add kwargs to `encode_categorical` function, to create ordered categorical columns,
    or categorical columns with explicit categories. @samukweku
-   [ENH] Improvements to `complete` method. Use `pd.merge` to handle duplicates and
    null values. @samukweku
-   [ENH] Add `new_column_names` parameter to `process_text`, allowing a user to
    create a new column name after processing a text column. Also added a `merge_frame`
    parameter, allowing dataframe merging, if the result of the text processing is a
    dataframe.@samukweku
-   [ENH] Add `aggfunc` parameter to pivot_wider. @samukweku
-   [ENH] Modified the `check` function in utils to verify if a value is a callable. @samukweku
-   [ENH] Add a base `_select_column` function, using `functools.singledispatch`,
    to allow for flexible columns selection. @samukweku
-   [ENH] pivot_longer and pivot_wider now support janitor.select_columns syntax,
    allowing for more flexible and dynamic column selection. @samukweku

## [v0.20.10]

-   [ENH] Added function `sort_timestamps_monotonically` to timeseries functions @UGuntupalli
-   [ENH] Added the complete function for converting implicit missing values
    to explicit ones. @samukweku
-   [ENH] Further simplification of expand_grid. @samukweku
-   [BUGFIX] Added copy() method to original dataframe, to avoid mutation. Issue #729. @samukweku
-   [ENH] Added `also` method for running functions in chain with no return values.
-   [DOC] Added a `timeseries` module section to website docs. Issue #742. @loganthomas
-   [ENH] Added a `pivot_longer` function, a wrapper around `pd.melt` and similar to
    tidyr's `pivot_longer` function. Also added an example notebook. @samukweku
-   [ENH] Fixed code to returns error if `fill_value` is not a dictionary. @samukweku
-   [INF] Welcome bot (.github/config.yml) for new users added. Issue #739. @samukweku

## [v0.20.9]

-   [ENH] Updated groupby_agg function to account for null entries in the `by` argument. @samukweku
-   [ENH] Added function `groupby_topk` to janitor functions @mphirke

## [v0.20.8]

-   [ENH] Upgraded `update_where` function to use either the pandas query style,
    or boolean indexing via the `loc` method. Also updated `find_replace` function to use the `loc`
    method directly, instead of routing it through the `update_where` function. @samukweku
-   [INF] Update `pandas` minimum version to 1.0.0. @hectormz
-   [DOC] Updated the general functions API page to show all available functions. @samukweku
-   [DOC] Fix the few lacking type annotations of functions. @VPerrollaz
-   [DOC] Changed the signature from str to Optional[str] when initialized by None. @VPerrollaz
-   [DOC] Add the Optional type for all signatures of the API. @VPerrollaz
-   [TST] Updated test_expand_grid to account for int dtype difference in Windows OS @samukweku
-   [TST] Make importing `pandas` testing functions follow uniform pattern. @hectormz
-   [ENH] Added `process_text` wrapper function for all Pandas string methods. @samukweku
-   [TST] Only skip tests for non-installed libraries on local machine. @hectormz
-   [DOC] Fix minor issues in documentation. @hectormz
-   [ENH] Added `fill_direction` function for forward/backward fills on missing values
    for selected columns in a dataframe. @samukweku
-   [ENH] Simpler logic and less lines of code for expand_grid function @samukweku

## [v0.20.7]

-   [TST] Add a test for transform_column to check for nonmutation. @VPerrollaz
-   [ENH] Contributed `expand_grid` function by @samukweku

## [v0.20.6]

-   [DOC] Pep8 all examples. @VPerrollaz
-   [TST] Add docstrings to tests @hectormz
-   [INF] Add `debug-statements`, `requirements-txt-fixer`, and `interrogate` to `pre-commit`. @hectormz
-   [ENH] Upgraded transform_column to use df.assign underneath the hood,
    and also added option to transform column elementwise (via apply)
    or columnwise (thus operating on a series). @ericmjl

## [v0.20.5]

-   [INF] Replace `pycodestyle` with `flake8` in order to add `pandas-vet` linter @hectormz
-   [ENH] `select_columns()` now raises `NameError` if column label in
    `search_columns_labels` is missing from `DataFrame` columns. @smu095

## [v0.20.1]

-   [DOC] Added an example for groupby_agg in general functions @samukweku
-   [ENH] Contributed `sort_naturally()` function. @ericmjl

## [v0.20.0]

-   [DOC] Edited transform_column dest_column_name kwarg description to be clearer on defaults by @evan-anderson.
-   [ENH] Replace `apply()` in favor of `pandas` functions in several functions. @hectormz
-   [ENH] Add `ecdf()` Series function by @ericmjl.
-   [DOC] Update API policy for clarity. @ericmjl
-   [ENH] Enforce string conversion when cleaning names. @ericmjl
-   [ENH] Change `find_replace` implementation to use keyword arguments to specify columns to perform find and replace on. @ericmjl
-   [ENH] Add `jitter()` dataframe function by @rahosbach

## [v0.19.0]

-   [ENH] Add xarray support and clone_using / convert_datetime_to_number funcs by @zbarry.

## [v0.18.3]

-   [ENH] Series toset() functionality #570 @eyaltrabelsi
-   [ENH] Added option to coalesce function to not delete coalesced columns. @gddcunh
-   [ENH] Added functionality to deconcatenate tuple/list/collections in a column to deconcatenate_column @zbarry
-   [ENH] Fix error message when length of new_column_names is wrong @DollofCutty
-   [DOC] Fixed several examples of functional syntax in `functions.py`. @bdice
-   [DOC] Fix #noqa comments showing up in docs by @hectormz
-   [ENH] Add unionizing a group of dataframes' categoricals. @zbarry
-   [DOC] Fix contributions hyperlinks in `AUTHORS.rst` and contributions by @hectormz
-   [INF] Add `pre-commit` hooks to repository by @ericmjl
-   [DOC] Fix formatting code in `CONTRIBUTING.rst` by @hectormz
-   [DOC] Changed the typing for most "column_name(s)" to Hashable rather than enforcing strings, to more closely match Pandas API by @dendrondal
-   [INF] Edited pycodestyle and Black parameters to avoid venvs by @dendrondal

## [v0.18.2]

-   [INF] Make requirements.txt smaller @eyaltrabelsi
-   [ENH] Add a reset_index parameter to shuffle @eyaltrabelsi
-   [DOC] Added contribution page link to readme @eyaltrabelsi
-   [DOC] fix example for `update_where`, provide a bit more detail, and expand the bad_values example notebook to demonstrate its use by @anzelpwj.
-   [INF] Fix pytest marks by @ericmjl (issue #520)
-   [ENH] add example notebook with use of finance submodule methods by @rahosbach
-   [DOC] added a couple of admonitions for Windows users. h/t @anzelpwj for debugging
    help when a few tests failed for `win32` @Ram-N
-   [ENH] Pyjanitor for PySpark @zjpoh
-   [ENH] Add pyspark clean_names @zjpoh
-   [ENH] Convert asserts to raise exceptions by @hectormz
-   [ENH] Add decorator functions for missing and error handling @jiafengkevinchen
-   [DOC] Update README with functional `pandas` API example. @ericmjl
-   [INF] Move `get_features_targets()` to new `ml.py` module by @hectormz
-   [ENH] Add chirality to morgan fingerprints in janitor.chemistry submodule by @Clayton-Springer
-   [INF] `import_message` suggests python dist. appropriate installs by @hectormz
-   [ENH] Add count_cumulative_unique() method to janitor.functions submodule by @rahosbach
-   [ENH] Add `update_where()` method to `janitor.spark.functions` submodule by @zjpoh

## [v0.18.1]

-   [ENH] extend find_replace functionality to allow both exact match and
    regular-expression-based fuzzy match by @shandou
-   [ENH] add preserve_position kwarg to deconcatenate_column with tests
    by @shandou and @ericmjl
-   [DOC] add contributions that did not leave `git` traces by @ericmjl
-   [ENH] add inflation adjustment in finance submodule by @rahosbach
-   [DOC] clarified how new functions should be implemented by @shandou
-   [ENH] add optional removal of accents on functions.clean_names, enabled by
    default by @mralbu
-   [ENH] add camelCase conversion to snake_case on `clean_names` by @ericmjl,
    h/t @jtaylor for sharing original
-   [ENH] Added `null_flag` function which can mark null values in rows.
    Implemented by @anzelpwj
-   [ENH] add engineering submodule with unit conversion method by @rahosbach
-   [DOC] add PyPI project description
-   [ENH] add example notebook with use of finance submodule methods
    by @rahosbach

For changes that happened prior to v0.18.1,
please consult the closed PRs,
which can be found [here](https://github.com/pyjanitor-devs/pyjanitor/pulls?q=is%3Apr+is%3Aclosed).

We thank all contributors
who have helped make `pyjanitor`
the package that it is today.

[Unreleased]: https://github.com/pyjanitor-devs/pyjanitor/compare/v0.22.0...HEAD

[v0.22.0]: https://github.com/pyjanitor-devs/pyjanitor/compare/v0.21.2...v0.22.0

[v0.21.2]: https://github.com/pyjanitor-devs/pyjanitor/compare/v0.21.1...v0.21.2

[v0.21.1]: https://github.com/pyjanitor-devs/pyjanitor/compare/v0.21.0...v0.21.1

[v0.21.0]: https://github.com/pyjanitor-devs/pyjanitor/compare/v0.20.14...v0.21.0

[v0.20.14]: https://github.com/pyjanitor-devs/pyjanitor/compare/v0.20.13...v0.20.14

[v0.20.13]: https://github.com/pyjanitor-devs/pyjanitor/compare/v0.20.12...v0.20.13

[v0.20.12]: https://github.com/pyjanitor-devs/pyjanitor/compare/v0.20.11...v0.20.12

[v0.20.11]: https://github.com/pyjanitor-devs/pyjanitor/compare/v0.20.10...v0.20.11

[v0.20.10]: https://github.com/pyjanitor-devs/pyjanitor/compare/v0.20.9...v0.20.10

[v0.20.9]: https://github.com/pyjanitor-devs/pyjanitor/compare/v0.20.8...v0.20.9

[v0.20.8]: https://github.com/pyjanitor-devs/pyjanitor/compare/v0.20.7...v0.20.8

[v0.20.7]: https://github.com/pyjanitor-devs/pyjanitor/compare/v0.20.5...v0.20.7

[v0.20.6]: https://github.com/pyjanitor-devs/pyjanitor/compare/v0.20.5...v0.20.7

[v0.20.5]: https://github.com/pyjanitor-devs/pyjanitor/compare/v0.20.1...v0.20.5

[v0.20.1]: https://github.com/pyjanitor-devs/pyjanitor/compare/v0.20.0...v0.20.1

[v0.20.0]: https://github.com/pyjanitor-devs/pyjanitor/compare/v0.19.0...v0.20.0

[v0.19.0]: https://github.com/pyjanitor-devs/pyjanitor/compare/v0.18.3...v0.19.0

[v0.18.3]: https://github.com/pyjanitor-devs/pyjanitor/compare/v0.18.2...v0.18.3

[v0.18.2]: https://github.com/pyjanitor-devs/pyjanitor/compare/v0.18.1...v0.18.2

[v0.18.1]: https://github.com/pyjanitor-devs/pyjanitor/compare/v0.18.0...v0.18.1<|MERGE_RESOLUTION|>--- conflicted
+++ resolved
@@ -23,11 +23,8 @@
 -   [ENH] Add `xlsx_cells` for reading a spreadsheet as a table of individual cells. #929 @samukweku.
 -   [ENH] Let `filter_string` suit parameters of `Series.str.contains` Issue #1003 and #1047. @Zeroto521
 -   [ENH] `names_glue` in `pivot_wider` now takes a string form, using str.format_map under the hood. `levels_order` is also deprecated. @samukweku
-<<<<<<< HEAD
+-   [BUG] Fixed bug in `transform_columns` which ignored the `column_names` specification when `new_column_names` dictionary was provided as an argument, issue #1063. @thatlittleboy
 -   [BUG] `count_cumulative_unique` no longer modifies the column being counted in the output when `case_sensitive` argument is set to False, issue #1065. @thatlittleboy
-=======
--   [BUG] Fixed bug in `transform_columns` which ignored the `column_names` specification when `new_column_names` dictionary was provided as an argument, issue #1063. @thatlittleboy
->>>>>>> c82afe35
 
 ## [v0.22.0] - 2021-11-21
 
