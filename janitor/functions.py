"""
pyjanitor functions.
New data cleaning functions should be implemented here.
"""
import datetime as dt
import re
from functools import reduce
from functools import partial
from warnings import warn

import pandas as pd
import numpy as np
from sklearn.preprocessing import LabelEncoder

import pandas_flavor as pf

from .errors import JanitorError
from typing import List, Union


def _strip_underscores(df, strip_underscores=None):
    """
    Strip underscores from DataFrames column names.
    Underscores can be stripped from the beginning, end or both.
    .. code-block:: python
        df = _strip_underscores(df, strip_underscores='left')
    :param df: The pandas DataFrame object.
    :param strip_underscores: (optional) Removes the outer underscores from all
        column names. Default None keeps outer underscores. Values can be
        either 'left', 'right' or 'both' or the respective shorthand 'l', 'r'
        and True.
    :returns: A pandas DataFrame.
    """
    underscore_options = [None, "left", "right", "both", "l", "r", True]
    if strip_underscores not in underscore_options:
        raise JanitorError(
            f"strip_underscores must be one of: {underscore_options}"
        )

    if strip_underscores in ["left", "l"]:
        df = df.rename(columns=lambda x: x.lstrip("_"))
    elif strip_underscores in ["right", "r"]:
        df = df.rename(columns=lambda x: x.rstrip("_"))
    elif strip_underscores == "both" or strip_underscores is True:
        df = df.rename(columns=lambda x: x.strip("_"))
    return df


@pf.register_dataframe_method
def clean_names(
    df,
    strip_underscores: str = None,
    case_type: str = "lower",
    remove_special: bool = False,
    preserve_original_columns: bool = True,
):
    """
    Clean column names.
    Takes all column names, converts them to lowercase, then replaces all
    spaces with underscores.
    Functional usage example:
    .. code-block:: python
        df = clean_names(df)
    Method chaining example:
    .. code-block:: python
        import pandas as pd
        import janitor
        df = pd.DataFrame(...).clean_names()
<<<<<<< HEAD

    :Example of transformation:

    .. code-block:: python

=======
    :Example of transformation:
    .. code-block:: python
>>>>>>> 5b0eb639
        Columns before: First Name, Last Name, Employee Status, Subject
        Columns after: first_name, last_name, employee_status, subject
    :param df: The pandas DataFrame object.
    :param strip_underscores: (optional) Removes the outer underscores from all
        column names. Default None keeps outer underscores. Values can be
        either 'left', 'right' or 'both' or the respective shorthand 'l', 'r'
        and True.
    :param case_type: (optional) Whether to make columns lower or uppercase.
        Current case may be preserved with 'preserve'. Default 'lower'
        makes all characters lowercase.
    :param remove_special: (optional) Remove special characters from columns.
        Only letters, numbers and underscores are preserved.
    :returns: A pandas DataFrame.
    :param preserve_original_columns: (optional) Preserve original names.
        This is later retrievable using `df.original_columns`.
    """
    original_column_names = list(df.columns)

    assert case_type.lower() in {
        "preserve",
        "upper",
        "lower",
    }, "case_type argument must be one of ('preserve', 'upper', 'lower')"

    if case_type.lower() != "preserve":
        if case_type.lower() == "upper":
            df = df.rename(columns=lambda x: x.upper())

        elif case_type.lower() == "lower":
            df = df.rename(columns=lambda x: x.lower())

    df = df.rename(
        columns=lambda x: x.replace(" ", "_")
        .replace("/", "_")
        .replace(":", "_")
        .replace("'", "")
        .replace("’", "")
        .replace(",", "_")
        .replace("?", "_")
        .replace("-", "_")
        .replace("(", "_")
        .replace(")", "_")
        .replace(".", "_")
    )

    def _remove_special(col):
        return "".join(item for item in col if item.isalnum() or "_" in item)

    if remove_special:
        df = df.rename(columns=_remove_special)

    df = df.rename(columns=lambda x: re.sub("_+", "_", x))
    df = _strip_underscores(df, strip_underscores)

    # Store the original column names, if enabled by user
    if preserve_original_columns:
        df.__dict__["original_columns"] = original_column_names
    return df


@pf.register_dataframe_method
def remove_empty(df):
    """
    Drop all rows and columns that are completely null.
    Implementation is shamelessly copied from `StackOverflow`_.
    .. _StackOverflow: https://stackoverflow.com/questions/38884538/python-pandas-find-all-rows-where-all-values-are-nan  # noqa: E501
    Functional usage example:
    .. code-block:: python
        df = remove_empty(df)
    Method chaining example:
    .. code-block:: python
        import pandas as pd
        import janitor
        df = pd.DataFrame(...).remove_empty()
    :param df: The pandas DataFrame object.
    :returns: A pandas DataFrame.
    """
    nanrows = df.index[df.isnull().all(axis=1)]
    df.drop(index=nanrows, inplace=True)

    nancols = df.columns[df.isnull().all(axis=0)]
    df.drop(columns=nancols, inplace=True)

    return df


@pf.register_dataframe_method
def get_dupes(df, columns=None):
    """
    Return all duplicate rows.
    Functional usage example:
    .. code-block:: python
        get_dupes(df)
    Method chaining example:
    .. code-block:: python
        import pandas as pd
        import janitor
        df = pd.DataFrame(...).get_dupes()
    :param df: The pandas DataFrame object.
    :param str/iterable columns: (optional) A column name or an iterable (list
        or tuple) of column names. Following pandas API, this only considers
        certain columns for identifying duplicates. Defaults to using all
        columns.
    :returns: The duplicate rows, as a pandas DataFrame.
    """
    dupes = df.duplicated(subset=columns, keep=False)
    return df[dupes == True]  # noqa: E712


@pf.register_dataframe_method
def encode_categorical(df, columns):
    """
    Encode the specified columns as categorical column in pandas.
    Functional usage example:
    .. code-block:: python
        encode_categorical(df, columns="my_categorical_column")  # one way
    Method chaining example:
    .. code-block:: python
        import pandas as pd
        import janitor
        df = pd.DataFrame(...)
        categorical_cols = ['col1', 'col2', 'col4']
        df = df.encode_categorical(columns=categorical_cols)
    :param df: The pandas DataFrame object.
    :param str/iterable columns: A column name or an iterable (list or tuple)
        of column names.
    :returns: A pandas DataFrame
    """
    if isinstance(columns, list) or isinstance(columns, tuple):
        for col in columns:
            assert col in df.columns, JanitorError(
                "{col} missing from dataframe columns!".format(col=col)
            )
            df[col] = pd.Categorical(df[col])
    elif isinstance(columns, str):
        assert columns in df.columns, JanitorError(
            "{columns} missing from dataframe columns!".format(columns=columns)
        )
        df[columns] = pd.Categorical(df[columns])
    else:
        raise JanitorError("kwarg `columns` must be a string or iterable!")
    return df


@pf.register_dataframe_method
def label_encode(df, columns):
    """
    Convert labels into numerical data.
    This function will create a new column with the string "_enc" appended
    after the original column's name. Consider this to be syntactic sugar.
    This function behaves differently from `encode_categorical`. This function
    creates a new column of numeric data. `encode_categorical` replaces the
    dtype of the original column with a "categorical" dtype.
    Functional usage example:
    .. code-block:: python
        label_encode(df, columns="my_categorical_column")  # one way
    Method chaining example:
    .. code-block:: python
        import pandas as pd
        import janitor
        categorical_cols = ['col1', 'col2', 'col4']
        df = pd.DataFrame(...).label_encode(columns=categorical_cols)
    :param df: The pandas DataFrame object.
    :param str/iterable columns: A column name or an iterable (list or tuple)
        of column names.
    :returns: A pandas DataFrame
    """
    le = LabelEncoder()
    if isinstance(columns, list) or isinstance(columns, tuple):
        for col in columns:
            assert col in df.columns, JanitorError(
                f"{col} missing from columns"
            )  # noqa: E501
            df[f"{col}_enc"] = le.fit_transform(df[col])
    elif isinstance(columns, str):
        assert columns in df.columns, JanitorError(
            f"{columns} missing from columns"
        )  # noqa: E501
        df[f"{columns}_enc"] = le.fit_transform(df[columns])
    else:
        raise JanitorError("kwarg `columns` must be a string or iterable!")
    return df


@pf.register_dataframe_method
def get_features_targets(df, target_columns, feature_columns=None):
    """
    Get the features and targets as separate DataFrames/Series.
    The behaviour is as such:
    - `target_columns` is mandatory.
    - If `feature_columns` is present, then we will respect the column names
      inside there.
    - If `feature_columns` is not passed in, then we will assume that the
      rest of the columns are feature columns, and return them.
    Functional usage example:
    .. code-block:: python
        X, y = get_features_targets(df, target_columns="measurement")
    Method chaining example:
    .. code-block:: python
        import pandas as pd
        import janitor
        df = pd.DataFrame(...)
        target_cols = ['output1', 'output2']
        X, y = df.get_features_targets(target_columns=target_cols)  # noqa: E501
    :param df: The pandas DataFrame object.
    :param str/iterable target_columns: Either a column name or an iterable
        (list or tuple) of column names that are the target(s) to be predicted.
    :param str/iterable feature_columns: (optional) The column name or iterable
        of column names that are the features (a.k.a. predictors) used to
        predict the targets.
    :returns: (X, Y) the feature matrix (X) and the target matrix (Y). Both are
        pandas DataFrames.
    """
    Y = df[target_columns]

    if feature_columns:
        X = df[feature_columns]
    else:
        if isinstance(target_columns, str):
            xcols = [c for c in df.columns if target_columns != c]
        elif isinstance(target_columns, list) or isinstance(
            target_columns, tuple
        ):  # noqa: W503
            xcols = [c for c in df.columns if c not in target_columns]
        X = df[xcols]
    return X, Y


@pf.register_dataframe_method
def rename_column(df, old, new):
    """
    Rename a column in place.
    Functional usage example:
    .. code-block:: python
        df = rename_column("old_column_name", "new_column_name")
    Method chaining example:
    .. code-block:: python
        import pandas as pd
        import janitor
        df = pd.DataFrame(...).rename_column("old_column_name", "new_column_name")  # noqa: E501
    This is just syntactic sugar/a convenience function for renaming one column
    at a time. If you are convinced that there are multiple columns in need of
    changing, then use the :py:meth:`pandas.DataFrame.rename` method.
    :param str old: The old column name.
    :param str new: The new column name.
    :returns: A pandas DataFrame.
    """
    return df.rename(columns={old: new})


@pf.register_dataframe_method
def reorder_columns(
    df: pd.DataFrame, column_order: Union[List, pd.Index]
) -> pd.DataFrame:
    """
    Reorder DataFrame columns by specifying desired order as list of col names
    Columns not specified retain their order and follow after specified cols
    Validates column_order to ensure columns are all present in DataFrame.
    Functional usage example:
    Given `DataFrame` with column names `col1`, `col2`, `col3`:
    .. code-block:: python
        df = reorder_columns(df, ['col2', 'col3'])
    Method chaining example:
    .. code-block:: python
        import pandas as pd
        import janitor
        df = pd.DataFrame(...).reorder_columns(['col2', 'col3'])
    The column order of `df` is now `col2`, `col3`, `col1`.
    Internally, this function uses `DataFrame.reindex` with `copy=False`
    to avoid unnecessary data duplication.
    :param df: `DataFrame` to reorder
    :param column_order: A list of column names or Pandas `Index`
        specifying their order in the returned `DataFrame`.
    :returns: A pandas DataFrame.
    """

    check("column_order", column_order, [list, pd.Index])

    if any(col not in df.columns for col in column_order):
        raise IndexError(
            "A column in column_order was not found in the DataFrame."
        )

    # if column_order is a Pandas index, needs conversion to list:
    column_order = list(column_order)

    return df.reindex(
        columns=(
            column_order
            + [col for col in df.columns if col not in column_order]
        ),
        copy=False,
    )


@pf.register_dataframe_method
def coalesce(df, columns, new_column_name):
    """
    Coalesces two or more columns of data in order of column names provided.
    Functional usage example:
    .. code-block:: python
        df = coalesce(df, columns=['col1', 'col2'])
    Method chaining example:
    .. code-block:: python
        import pandas as pd
        import janitor
        df = pd.DataFrame(...).coalesce(['col1', 'col2'])
    The result of this function is that we take the first non-null value across
    rows.
    This is more syntactic diabetes! For R users, this should look familiar to
    `dplyr`'s `coalesce` function; for Python users, the interface
    should be more intuitive than the :py:meth:`pandas.Series.combine_first`
    method (which we're just using internally anyways).
    :param df: A pandas DataFrame.
    :param columns: A list of column names.
    :param str new_column_name: The new column name after combining.
    :returns: A pandas DataFrame.
    """
    series = [df[c] for c in columns]

    def _coalesce(series1, series2):
        return series1.combine_first(series2)

    df = df.drop(columns=columns)
    df[new_column_name] = reduce(_coalesce, series)  # noqa: F821
    return df


@pf.register_dataframe_method
def convert_excel_date(df, column):
    """
    Convert Excel's serial date format into Python datetime format.
    Implementation is also from `Stack Overflow`.
    .. _Stack Overflow: https://stackoverflow.com/questions/38454403/convert-excel-style-date-with-pandas  # noqa: E501
    Functional usage example:
    .. code-block:: python
        df = convert_excel_date(df, column='date')
    Method chaining example:
    .. code-block:: python
        import pandas as pd
        import janitor
        df = pd.DataFrame(...).convert_excel_date('date')
    :param df: A pandas DataFrame.
    :param str column: A column name.
    :returns: A pandas DataFrame with corrected dates.
    """
    df[column] = pd.TimedeltaIndex(df[column], unit="d") + dt.datetime(
        1899, 12, 30
    )  # noqa: W503
    return df


@pf.register_dataframe_method
def fill_empty(df, columns, value):
    """
    Fill `NaN` values in specified columns with a given value.
    Super sugary syntax that wraps :py:meth:`pandas.DataFrame.fillna`.
    Functional usage example:
    .. code-block:: python
        df = fill_empty(df, columns=['col1', 'col2'], value=0)
    Method chaining example:
    .. code-block:: python
        import pandas as pd
        import janitor
        df = pd.DataFrame(...).fill_empty(df, columns='col1', value=0)
    :param df: A pandas DataFrame.
    :param columns: Either a `str` or `list` or `tuple`. If a string is passed
        in, then only that column will be filled; if a list or tuple of strings
        are passed in, then they will all be filled with the same value.
    :param value: The value that replaces the `NaN` values.
    """
    if isinstance(columns, list) or isinstance(columns, tuple):
        for col in columns:
            assert (
                col in df.columns
            ), "{col} missing from dataframe columns!".format(col=col)
            df[col] = df[col].fillna(value)
    else:
        assert (
            columns in df.columns
        ), "{col} missing from dataframe columns!".format(col=columns)
        df[columns] = df[columns].fillna(value)

    return df


@pf.register_dataframe_method
def expand_column(df, column, sep, concat=True):
    """
    Expand a categorical column with multiple labels into dummy-coded columns.
    Super sugary syntax that wraps :py:meth:`pandas.Series.str.get_dummies`.
    Functional usage example:
    .. code-block:: python
<<<<<<< HEAD

=======
>>>>>>> 5b0eb639
        df = expand_column(df, column='col_name',
                           sep=', ')  # note space in sep
    Method chaining example:
    .. code-block:: python
        import pandas as pd
        import janitor
        df = pd.DataFrame(...).expand_column(df, column='col_name', sep=', ')
<<<<<<< HEAD

=======
>>>>>>> 5b0eb639
    :param df: A pandas DataFrame.
    :param column: A `str` indicating which column to expand.
    :param sep: The delimiter. Example delimiters include `|`, `, `, `,` etc.
    :param bool concat: Whether to return the expanded column concatenated to
        the original dataframe (`concat=True`), or to return it standalone
        (`concat=False`).
    """
    expanded = df[column].str.get_dummies(sep=sep)
    if concat:
        df = df.join(expanded)
        return df
    else:
        return expanded


@pf.register_dataframe_method
def concatenate_columns(
    df, columns: List, new_column_name: str, sep: str = "-"
):
    """
    Concatenates the set of columns into a single column.
    Used to quickly generate an index based on a group of columns.
    Functional usage example:
    .. code-block:: python
        df = concatenate_columns(df,
                                 columns=['col1', 'col2'],
                                 new_column_name='id',
                                 sep='-')
    Method chaining example:
    .. code-block:: python
        df = (pd.DataFrame(...).
              concatenate_columns(columns=['col1', 'col2'],
                                  new_column_name='id',
                                  sep='-'))
    :param df: A pandas DataFrame.
    :param columns: A list of columns to concatenate together.
    :param new_column_name: The name of the new column.
    :param sep: The separator between each column's data.
    """
    assert len(columns) >= 2, "At least two columns must be specified"
    for i, col in enumerate(columns):
        if i == 0:
            df[new_column_name] = df[col].astype(str)
        else:
            df[new_column_name] = (
                df[new_column_name] + sep + df[col].astype(str)
            )  # noqa: E501

    return df


@pf.register_dataframe_method
def deconcatenate_column(df, column: str, new_column_names: List, sep: str):
    """
    De-concatenates a single column into multiple columns.
    This is the inverse of the `concatenate_columns` function.
    Used to quickly split columns out of a single column.
    Functional usage example:
    .. code-block:: python
        df = deconcatenate_columns(df,
                                   column='id',
                                   new_column_names=['col1', 'col2'],
                                   sep='-')
    Method chaining example:
    .. code-block:: python
        df = (pd.DataFrame(...).
              deconcatenate_columns(columns='id',
                                    new_column_name=['col1', 'col2'],
                                    sep='-'))
    :param df: A pandas DataFrame.
    :param column: The column to split.
    :param new_column_names: A list of new column names post-splitting.
    :param sep: The separator delimiting the column's data.
    """
    assert (
        column in df.columns
    ), f"column name {column} not present in dataframe"  # noqa: E501
    deconcat = df[column].str.split(sep, expand=True)
    assert (
        len(new_column_names) == deconcat.shape[1]
    ), "number of new column names not correct."
    deconcat.columns = new_column_names
    return df.join(deconcat)


@pf.register_dataframe_method
def filter_string(
    df, column: str, search_string: str, complement: bool = False
):
    """
    Filter a string-based column according to whether it contains a substring.
    This is super sugary syntax that builds on top of `filter_on` and
    `pandas.Series.str.contains`.
    Because this uses internally `pandas.Series.str.contains`, which allows a
    regex string to be passed into it, thus `search_string` can also be a regex
    pattern.
    This function allows us to method chain filtering operations:
    .. code-block:: python
        df = (pd.DataFrame(...)
              .filter_string('column', search_string='pattern', complement=False)  # noqa: E501
              ...)  # chain on more data preprocessing.
    This stands in contrast to the in-place syntax that is usually used:
    .. code-block:: python
        df = pd.DataFrame(...)
        df = df[df['column'].str.contains('pattern')]]
    As can be seen here, the API design allows for a more seamless flow in
    expressing the filtering operations.
    Functional usage example:
    .. code-block:: python
        df = filter_string(df,
                           column='column',
                           search_string='pattern'
                           complement=False)
    Method chaining example:
    .. code-block:: python
        df = (pd.DataFrame(...)
              .filter_string(column='column',
                             search_string='pattern'
                             complement=False)
              ...)
    :param df: A pandas DataFrame.
    :param column: The column to filter. The column should contain strings.
    :param search_string: A regex pattern or a (sub-)string to search.
    :param complement: Whether to return the complement of the filter or not.
    """
    criteria = df[column].str.contains(search_string)
    return filter_on(df, criteria, complement=complement)


@pf.register_dataframe_method
def filter_on(df, criteria, complement=False):
    """
    Return a dataframe filtered on a particular criteria.
    This function allows us to method chain filtering operations:
    .. code-block:: python
        df = (pd.DataFrame(...)
              .filter_on(df['value'] < 3, complement=False)
              ...)  # chain on more data preprocessing.
    This stands in contrast to the in-place syntax that is usually used:
    .. code-block:: python

        df = pd.DataFrame(...)
        df = df[df['value'] < 3]
    As with the `filter_string` function, a more seamless flow can be expressed
    in the code.
    Functional usage example:
    .. code-block:: python
        df = filter_on(df,
                           df['value'] < 3,
                           complement=False)
    Method chaining example:
    .. code-block:: python
        df = (pd.DataFrame(...)
              .filter_on(df['value'] < 3
                             complement=False)
              ...)
    Credit to Brant Peterson for the name.
    :param df: A pandas DataFrame.
    :param criteria: A filtering criteria that returns an array or Series of
        booleans, on which pandas can filter on.
    :param complement: Whether to return the complement of the filter or not.
    """
    if complement:
        return df[~criteria]
    else:
        return df[criteria]


@pf.register_dataframe_method
def remove_columns(df: pd.DataFrame, columns: List):
    """
    Removes the set of columns specified in cols.
    Intended to be the method-chaining alternative to `del df[col]`.
    Method chaining example:
    .. code-block:: python
        df = pd.DataFrame(...).remove_columns(cols=['col1', ['col2']])
    :param df: A pandas DataFrame
    :param columns: The columns to remove.
    """
    for col in columns:
        del df[col]
    return df


@pf.register_dataframe_method
def change_type(df, column: str, dtype):
    """
    Changes the type of a column.
    Intended to be the method-chaining alternative to::
        df[col] = df[col].astype(dtype)
    Method chaining example:
    .. code-block:: python
        df = pd.DataFrame(...).change_type('col1', str)
    :param df: A pandas dataframe.
    :param column: A column in the dataframe.
    :param dtype: The datatype to convert to. Should be one of the standard
        Python types, or a numpy datatype.
    """
    df[column] = df[column].astype(dtype)
    return df


@pf.register_dataframe_method
def add_column(df, col_name: str, value, fill_remaining: bool = False):
    """
    Adds a column to the dataframe.
    Intended to be the method-chaining alternative to::
<<<<<<< HEAD

        df[col_name] = value

=======
        df[col_name] = value
>>>>>>> 5b0eb639
    Method chaining example adding a column with only a single value:
    .. code-block:: python
        # This will add a column with only one value.
        df = pd.DataFrame(...).add_column(col_name="new_column", 2)
<<<<<<< HEAD

=======
>>>>>>> 5b0eb639
    Method chaining example adding a column with more than one value:
    .. code-block:: python
        # This will add a column with an iterable of values.
        vals = [1, 2, 5, ..., 3, 4]  # of same length as the dataframe.
        df = pd.DataFrame(...).add_column(col_name="new_column", vals)
<<<<<<< HEAD

=======
>>>>>>> 5b0eb639
    :param df: A pandas dataframe.
    :param col_name: Name of the new column. Should be a string, in order
        for the column name to be compatible with the Feather binary
        format (this is a useful thing to have).
    :param value: Either a single value, or a list/tuple of values.
    :param fill_remaining: If value is a tuple or list that is smaller than
        the number of rows in the DataFrame, repeat the list or tuple
        (R-style) to the end of the DataFrame.
<<<<<<< HEAD


    :Setup:

    .. code-block:: python

        import pandas as pd
        import janitor


=======
    :Setup:
    .. code-block:: python
        import pandas as pd
        import janitor
>>>>>>> 5b0eb639
        data = {
            "a": [1, 2, 3] * 3,
            "Bell__Chart": [1, 2, 3] * 3,
            "decorated-elephant": [1, 2, 3] * 3,
            "animals": ["rabbit", "leopard", "lion"] * 3,
            "cities": ["Cambridge", "Shanghai", "Basel"] * 3,
        }
<<<<<<< HEAD

        df = pd.DataFrame(data)


    :Example 1: Create a new column with a single value:


    .. code-block:: python

        df.add_column("city_pop", 100000)


    :Output:

    .. code-block:: python

=======
        df = pd.DataFrame(data)
    :Example 1: Create a new column with a single value:
    .. code-block:: python
        df.add_column("city_pop", 100000)
    :Output:
    .. code-block:: python
>>>>>>> 5b0eb639
           a  Bell__Chart  decorated-elephant  animals     cities  city_pop
        0  1            1                   1   rabbit  Cambridge    100000
        1  2            2                   2  leopard   Shanghai    100000
        2  3            3                   3     lion      Basel    100000
        3  1            1                   1   rabbit  Cambridge    100000
        4  2            2                   2  leopard   Shanghai    100000
        5  3            3                   3     lion      Basel    100000
        6  1            1                   1   rabbit  Cambridge    100000
        7  2            2                   2  leopard   Shanghai    100000
        8  3            3                   3     lion      Basel    100000
<<<<<<< HEAD

    :Example 2: Create a new column with an iterator \
    which fills to the column size:

    .. code-block:: python

        df.add_column("city_pop", range(3), fill_remaining=True)

    :Output:

    .. code-block:: python

=======
    :Example 2: Create a new column with an iterator \
    which fills to the column size:
    .. code-block:: python
        df.add_column("city_pop", range(3), fill_remaining=True)
    :Output:
    .. code-block:: python
>>>>>>> 5b0eb639
           a  Bell__Chart  decorated-elephant  animals     cities  city_pop
        0  1            1                   1   rabbit  Cambridge         0
        1  2            2                   2  leopard   Shanghai         1
        2  3            3                   3     lion      Basel         2
        3  1            1                   1   rabbit  Cambridge         0
        4  2            2                   2  leopard   Shanghai         1
        5  3            3                   3     lion      Basel         2
        6  1            1                   1   rabbit  Cambridge         0
        7  2            2                   2  leopard   Shanghai         1
        8  3            3                   3     lion      Basel         2
<<<<<<< HEAD

    :Example 3: Add new column based on mutation of other columns:

    .. code-block:: python

        df.add_column("city_pop", df.Bell__Chart - 2 * df.a)

    :Output:

    .. code-block:: python

=======
    :Example 3: Add new column based on mutation of other columns:
    .. code-block:: python
        df.add_column("city_pop", df.Bell__Chart - 2 * df.a)
    :Output:
    .. code-block:: python
>>>>>>> 5b0eb639
           a  Bell__Chart  decorated-elephant  animals     cities  city_pop
        0  1            1                   1   rabbit  Cambridge        -1
        1  2            2                   2  leopard   Shanghai        -2
        2  3            3                   3     lion      Basel        -3
        3  1            1                   1   rabbit  Cambridge        -1
        4  2            2                   2  leopard   Shanghai        -2
        5  3            3                   3     lion      Basel        -3
        6  1            1                   1   rabbit  Cambridge        -1
        7  2            2                   2  leopard   Shanghai        -2
        8  3            3                   3     lion      Basel        -3
<<<<<<< HEAD

=======
>>>>>>> 5b0eb639
    """

    check("col_name", col_name, [str])

    if col_name in df.columns:
        raise ValueError(
            f"Attempted to add column that already exists: " f"{col_name}."
        )

    nrows = df.shape[0]

<<<<<<< HEAD
    if hasattr(value, "__len__"):
=======
    if hasattr(value, "__len__") and not isinstance(
        value, (str, bytes, bytearray)
    ):
>>>>>>> 5b0eb639
        # if `value` is a list, ndarray, etc.
        if len(value) > nrows:
            raise ValueError(
                f"`values` has more elements than number of rows "
                f"in your `DataFrame`. vals: {len(value)}, "
                f"df: {nrows}"
            )
        if len(value) != nrows and not fill_remaining:
            raise ValueError(
                f"Attempted to add iterable of values with length"
                f" not equal to number of DataFrame rows"
            )
        len_value = len(value)
    elif fill_remaining:
        # relevant if a scalar val was passed, yet fill_remaining == True
        len_value = 1
        value = [value]
<<<<<<< HEAD

    nrows = df.shape[0]

    if fill_remaining:
        times_to_loop = int(np.ceil(nrows / len_value))

        fill_values = list(value) * times_to_loop

=======

    nrows = df.shape[0]

    if fill_remaining:
        times_to_loop = int(np.ceil(nrows / len_value))

        fill_values = list(value) * times_to_loop

>>>>>>> 5b0eb639
        df[col_name] = fill_values[:nrows]
    else:
        df[col_name] = value

    return df


@pf.register_dataframe_method
def add_columns(df: pd.DataFrame, fill_remaining: bool = False, **kwargs):
    """
    Method to augment `add_column` with ability to add multiple columns in
    one go. This replaces the need for multiple `add_column` calls.
<<<<<<< HEAD

    Usage is through supplying kwargs where the key is the col name and the
    values correspond to the values of the new DataFrame column.

    Values passed can be scalar or iterable (list, ndarray, etc.)

    Usage example:

    .. code-black:: python
        x = 3
        y = np.arange(0, 10)

        df = pd.DataFrame(...).add_columns(x=x, y=y)

=======
    Usage is through supplying kwargs where the key is the col name and the
    values correspond to the values of the new DataFrame column.
    Values passed can be scalar or iterable (list, ndarray, etc.)
    Usage example:
    .. code-block:: python
        x = 3
        y = np.arange(0, 10)
        df = pd.DataFrame(...).add_columns(x=x, y=y)
>>>>>>> 5b0eb639
    :param df: A pandas dataframe.
    :param fill_remaining: If value is a tuple or list that is smaller than
        the number of rows in the DataFrame, repeat the list or tuple
        (R-style) to the end of the DataFrame. (Passed to `add_column`)
    :param kwargs: column, value pairs which are looped through in
        `add_column` calls.
    """

    # Note: error checking can pretty much be handled in `add_column`

    for col_name, values in kwargs.items():
        df = df.add_column(col_name, values, fill_remaining=fill_remaining)

    return df


@pf.register_dataframe_method
def limit_column_characters(df, column_length: int, col_separator: str = "_"):
    """
    Truncates column sizes to a specific length.
    Method chaining will truncate all columns to a given length and append
    a given separator character with the index of duplicate columns, except
    for the first distinct column name.
    :param df: A pandas dataframe.
    :param column_length: Character length for which to truncate all columns.
        The column separator value and number for duplicate column name does
        not contribute. Therefore, if all columns are truncated to 10
        characters, the first distinct column will be 10 characters and the
        remaining will be 12 characters (assuming a column separator of one
        character).
    :param col_separator: The separator to use for counting distinct column
        values. I think an underscore looks nicest, however a period is a
        common option as well. Supply an empty string (i.e. '') to remove the
        separator.
<<<<<<< HEAD

    :Example Setup:

    .. code-block:: python

        import pandas as pd
        import janitor

        data_dict = {
            "really_long_name_for_a_column": range(10),
            "another_really_long_name_for_a_column": \
[2 * item for item in range(10)],
            "another_really_longer_name_for_a_column": list("lllongname"),
            "this_is_getting_out_of_hand": list("longername"),
        }

    :Example 1: Standard truncation:

    .. code-block:: python

        example_dataframe = pd.DataFrame(data_dict)
        example_dataframe.limit_column_characters(7)

    :Output:

    .. code-block:: python

=======
    :Example Setup:
    .. code-block:: python
        import pandas as pd
        import janitor
        data_dict = {
            "really_long_name_for_a_column": range(10),
            "another_really_long_name_for_a_column": \
            [2 * item for item in range(10)],
            "another_really_longer_name_for_a_column": list("lllongname"),
            "this_is_getting_out_of_hand": list("longername"),
        }
    :Example 1: Standard truncation:
    .. code-block:: python
        example_dataframe = pd.DataFrame(data_dict)
        example_dataframe.limit_column_characters(7)
    :Output:
    .. code-block:: python
>>>>>>> 5b0eb639
               really_  another another_1 this_is
        0        0        0         l       l
        1        1        2         l       o
        2        2        4         l       n
        3        3        6         o       g
        4        4        8         n       e
        5        5       10         g       r
        6        6       12         n       n
        7        7       14         a       a
        8        8       16         m       m
        9        9       18         e       e
<<<<<<< HEAD

    :Example 2: Standard truncation with different separator character:

    .. code-block:: python

        example_dataframe2 = pd.DataFrame(data_dict)
        example_dataframe2.limit_column_characters(7, ".")

    .. code-block:: python

=======
    :Example 2: Standard truncation with different separator character:
    .. code-block:: python
        example_dataframe2 = pd.DataFrame(data_dict)
        example_dataframe2.limit_column_characters(7, ".")
    .. code-block:: python
>>>>>>> 5b0eb639
               really_  another another.1 this_is
        0        0        0         l       l
        1        1        2         l       o
        2        2        4         l       n
        3        3        6         o       g
        4        4        8         n       e
        5        5       10         g       r
        6        6       12         n       n
        7        7       14         a       a
        8        8       16         m       m
        9        9       18         e       e
<<<<<<< HEAD

=======
>>>>>>> 5b0eb639
    """

    check("column_length", column_length, [int])
    check("col_separator", col_separator, [str])

    col_names = df.columns
    col_names = [col_name[:column_length] for col_name in col_names]

    col_name_set = set(col_names)
    col_name_count = dict()

    # If no columns are duplicates, we can skip the loops below.
    if len(col_name_set) == len(col_names):
        df.columns = col_names
        return df

    for col_name_to_check in col_name_set:
        count = 0
        for idx, col_name in enumerate(col_names):
            if col_name_to_check == col_name:
                col_name_count[idx] = count
                count += 1

    final_col_names = []
    for idx, col_name in enumerate(col_names):
        if col_name_count[idx] > 0:
            col_name_to_append = (
                col_name + col_separator + str(col_name_count[idx])
            )
            final_col_names.append(col_name_to_append)
        else:
            final_col_names.append(col_name)

    df.columns = final_col_names
    return df


@pf.register_dataframe_method
def row_to_names(
    df,
    row_number: int = None,
    remove_row: bool = False,
    remove_rows_above: bool = False,
):
    """
    Elevates a row to be the column names of a DataFrame. Contains options to
    remove the elevated row from the DataFrame along with removing the rows
    above the selected row.
    :param df: A pandas DataFrame.
    :param row_number: The row containing the variable names
    :param remove_row: Whether the row should be removed from the DataFrame.
        Defaults to False.
    :param remove_rows_above: Whether the rows above the selected row should
        be removed from the DataFrame. Defaults to False.
<<<<<<< HEAD

    :Setup:

    .. code-block:: python

        import pandas as pd
        import janitor

=======
    :Setup:
    .. code-block:: python
        import pandas as pd
        import janitor
>>>>>>> 5b0eb639
        data_dict = {
            "a": [1, 2, 3] * 3,
            "Bell__Chart": [1, 2, 3] * 3,
            "decorated-elephant": [1, 2, 3] * 3,
            "animals": ["rabbit", "leopard", "lion"] * 3,
            "cities": ["Cambridge", "Shanghai", "Basel"] * 3
        }
<<<<<<< HEAD

    :Example 1: Move first row to column names:

    .. code-block:: python

        example_dataframe = pd.DataFrame(data_dict)
        example_dataframe.row_to_names(0)

    :Output:

    .. code-block:: python

=======
    :Example 1: Move first row to column names:
    .. code-block:: python
        example_dataframe = pd.DataFrame(data_dict)
        example_dataframe.row_to_names(0)
    :Output:
    .. code-block:: python
>>>>>>> 5b0eb639
           1  1  1   rabbit  Cambridge
        0  1  1  1   rabbit  Cambridge
        1  2  2  2  leopard   Shanghai
        2  3  3  3     lion      Basel
        3  1  1  1   rabbit  Cambridge
        4  2  2  2  leopard   Shanghai
        5  3  3  3     lion      Basel
        6  1  1  1   rabbit  Cambridge
        7  2  2  2  leopard   Shanghai
<<<<<<< HEAD

    :Example 2: Move first row to column names and remove row:

    .. code-block:: python

        example_dataframe = pd.DataFrame(data_dict)
        example_dataframe.row_to_names(0, remove_row=True)

    :Output:

    .. code-block:: python

=======
    :Example 2: Move first row to column names and remove row:
    .. code-block:: python
        example_dataframe = pd.DataFrame(data_dict)
        example_dataframe.row_to_names(0, remove_row=True)
    :Output:
    .. code-block:: python
>>>>>>> 5b0eb639
           1  1  1   rabbit  Cambridge
        1  2  2  2  leopard   Shanghai
        2  3  3  3     lion      Basel
        3  1  1  1   rabbit  Cambridge
        4  2  2  2  leopard   Shanghai
        5  3  3  3     lion      Basel
        6  1  1  1   rabbit  Cambridge
        7  2  2  2  leopard   Shanghai
        8  3  3  3     lion      Basel
<<<<<<< HEAD

    :Example 3: Move first row to column names, remove row, \
    and remove rows above selected row:

    .. code-block:: python

        example_dataframe = pd.DataFrame(data_dict)
        example_dataframe.row_to_names(2, remove_row=True, \
remove_rows_above=True)

    :Output:

    .. code-block:: python

=======
    :Example 3: Move first row to column names, remove row, \
    and remove rows above selected row:
    .. code-block:: python
        example_dataframe = pd.DataFrame(data_dict)
        example_dataframe.row_to_names(2, remove_row=True, \
            remove_rows_above=True)
    :Output:
    .. code-block:: python
>>>>>>> 5b0eb639
           3  3  3     lion      Basel
        3  1  1  1   rabbit  Cambridge
        4  2  2  2  leopard   Shanghai
        5  3  3  3     lion      Basel
        6  1  1  1   rabbit  Cambridge
        7  2  2  2  leopard   Shanghai
        8  3  3  3     lion      Basel
<<<<<<< HEAD


=======
>>>>>>> 5b0eb639
    """

    check("row_number", row_number, [int])

    df.columns = df.iloc[row_number, :]
    df.columns.name = None

    if remove_row:
        df.drop(df.index[row_number], inplace=True)

    if remove_rows_above:
        df.drop(df.index[range(row_number)], inplace=True)

    return df


@pf.register_dataframe_method
def round_to_fraction(
    df, col_name: str = None, denominator: float = None, digits: float = np.inf
):
    """
    Round all values in a column to a fraction.
    Also, optionally round to a specified number of digits.
    :param number: The number to round
    :param denominator: The denominator of the fraction for rounding
    :param digits: The number of digits for rounding after rounding to the
        fraction. Default is np.inf (i.e. no subsequent rounding)
    Taken from https://github.com/sfirke/janitor/issues/235
<<<<<<< HEAD

    :Example Setup:

    .. code-block:: python

        import pandas as pd
        import janitor

=======
    :Example Setup:
    .. code-block:: python
        import pandas as pd
        import janitor
>>>>>>> 5b0eb639
        data_dict = {
            "a": [1.23452345, 2.456234, 3.2346125] * 3,
            "Bell__Chart": [1/3, 2/7, 3/2] * 3,
            "decorated-elephant": [1/234, 2/13, 3/167] * 3,
            "animals": ["rabbit", "leopard", "lion"] * 3,
            "cities": ["Cambridge", "Shanghai", "Basel"] * 3,
        }
<<<<<<< HEAD


    :Example 1: Rounding the first column to the nearest half:

    .. code-block:: python

        example_dataframe = pd.DataFrame(data_dict)
        example_dataframe.round_to_fraction('a', 2)

    :Output:

    .. code-block:: python

=======
    :Example 1: Rounding the first column to the nearest half:
    .. code-block:: python
        example_dataframe = pd.DataFrame(data_dict)
        example_dataframe.round_to_fraction('a', 2)
    :Output:
    .. code-block:: python
>>>>>>> 5b0eb639
             a  Bell__Chart  decorated-elephant  animals     cities
        0  1.0     0.333333            0.004274   rabbit  Cambridge
        1  2.5     0.285714            0.153846  leopard   Shanghai
        2  3.0     1.500000            0.017964     lion      Basel
        3  1.0     0.333333            0.004274   rabbit  Cambridge
        4  2.5     0.285714            0.153846  leopard   Shanghai
        5  3.0     1.500000            0.017964     lion      Basel
        6  1.0     0.333333            0.004274   rabbit  Cambridge
        7  2.5     0.285714            0.153846  leopard   Shanghai
        8  3.0     1.500000            0.017964     lion      Basel
<<<<<<< HEAD

    :Example 2: Rounding the first column to nearest third:

    .. code-block:: python

        example_dataframe2 = pd.DataFrame(data_dict)
        example_dataframe2.limit_column_characters('a', 3)

    :Output:

    .. code-block:: python

=======
    :Example 2: Rounding the first column to nearest third:
    .. code-block:: python
        example_dataframe2 = pd.DataFrame(data_dict)
        example_dataframe2.limit_column_characters('a', 3)
    :Output:
    .. code-block:: python
>>>>>>> 5b0eb639
                  a  Bell__Chart  decorated-elephant  animals     cities
        0  1.333333     0.333333            0.004274   rabbit  Cambridge
        1  2.333333     0.285714            0.153846  leopard   Shanghai
        2  3.333333     1.500000            0.017964     lion      Basel
        3  1.333333     0.333333            0.004274   rabbit  Cambridge
        4  2.333333     0.285714            0.153846  leopard   Shanghai
        5  3.333333     1.500000            0.017964     lion      Basel
        6  1.333333     0.333333            0.004274   rabbit  Cambridge
        7  2.333333     0.285714            0.153846  leopard   Shanghai
        8  3.333333     1.500000            0.017964     lion      Basel
<<<<<<< HEAD

    :Example 3: Rounding the first column to the nearest third and rounding \
    each value to the 10,000th place:

    .. code-block:: python

        example_dataframe2 = pd.DataFrame(data_dict)
        example_dataframe2.limit_column_characters('a', 3, 4)

    :Output:

    .. code-block:: python

=======
    :Example 3: Rounding the first column to the nearest third and rounding \
    each value to the 10,000th place:
    .. code-block:: python
        example_dataframe2 = pd.DataFrame(data_dict)
        example_dataframe2.limit_column_characters('a', 3, 4)
    :Output:
    .. code-block:: python
>>>>>>> 5b0eb639
                a  Bell__Chart  decorated-elephant  animals     cities
        0  1.3333     0.333333            0.004274   rabbit  Cambridge
        1  2.3333     0.285714            0.153846  leopard   Shanghai
        2  3.3333     1.500000            0.017964     lion      Basel
        3  1.3333     0.333333            0.004274   rabbit  Cambridge
        4  2.3333     0.285714            0.153846  leopard   Shanghai
        5  3.3333     1.500000            0.017964     lion      Basel
        6  1.3333     0.333333            0.004274   rabbit  Cambridge
        7  2.3333     0.285714            0.153846  leopard   Shanghai
        8  3.3333     1.500000            0.017964     lion      Basel
<<<<<<< HEAD


=======
>>>>>>> 5b0eb639
    """

    check("col_name", col_name, [str])

    if denominator:
        check("denominator", denominator, [float, int])

    if digits:
        check("digits", digits, [float, int])

    def _round_to_fraction(number, denominator, digits=np.inf):
        num = round(number * denominator, 0) / denominator
        if not np.isinf(digits):
            num = round(num, digits)
        return num

    _round_to_fraction_partial = partial(
        _round_to_fraction, denominator=denominator, digits=digits
    )

    df[col_name] = df[col_name].apply(_round_to_fraction_partial)

    return df


@pf.register_dataframe_method
def transform_column(df, col_name: str, function, dest_col_name: str = None):
    """
    Transforms the given column in-place using the provided function.
    Let's say we wanted to apply a log10 transform a column of data.
    Originally one would write code like this:
    .. code-block:: python
        # YOU NO LONGER NEED TO WRITE THIS!
        df[col_name] = df[col_name].apply(function)
    With the method chaining syntax, we can do the following instead:
    .. code-block:: python
        df = (
            pd.DataFrame(...)
            .transform(col_name, function)
        )
    With the functional syntax:
    .. code-block:: python
        df = pd.DataFrame(...)
        df = transform(df, col_name, function)
    :param df: A pandas DataFrame.
    :param col_name: The column to transform.
    :param function: A function to apply on the column.
    :param dest_col_name: The column name to store the transformation result
        in. By default, replaces contents of original column.
    """

    if dest_col_name is None:
        dest_col_name = col_name

    df[dest_col_name] = df[col_name].apply(function)
    return df


@pf.register_dataframe_method
def min_max_scale(
    df, old_min=None, old_max=None, col_name=None, new_min=0, new_max=1
):
    """
    Scales data to between a minimum and maximum value.
    If `minimum` and `maximum` are provided, the true min/max of the
    `DataFrame` or column is ignored in the scaling process and replaced with
    these values, instead.
    One can optionally set a new target minimum and maximum value using the
    `new_min` and `new_max` keyword arguments. This will result in the
    transformed data being bounded between `new_min` and `new_max`.
    If a particular column name is specified, then only that column of data
    are scaled. Otherwise, the entire dataframe is scaled.
    Method chaining example:
    .. code-block:: python
        df = pd.DataFrame(...).min_max_scale(col_name="a")
    Setting custom minimum and maximum:
    .. code-block:: python
        df = (
            pd.DataFrame(...)
            .min_max_scale(
                col_name="a",
                new_min=2,
                new_max=10
            )
        )
    Setting a min and max that is not based on the data, while applying to
    entire dataframe:
    .. code-block:: python
        df = (
            pd.DataFrame(...)
            .min_max_scale(
                old_min=0,
                old_max=14,
                new_min=0,
                new_max=1,
            )
        )
    The aforementioned example might be applied to something like scaling the
    isoelectric points of amino acids. While technically they range from
    approx 3-10, we can also think of them on the pH scale which ranges from
    1 to 14. Hence, 3 gets scaled not to 0 but approx. 0.15 instead, while 10
    gets scaled to approx. 0.69 instead.
    :param df: A pandas DataFrame.
    :param old_min, old_max (optional): Overrides for the current minimum and
        maximum values of the data to be transformed.
    :param new_min, new_max (optional): The minimum and maximum values of the
        data after it has been scaled.
    :param col_name (optional): The column on which to perform scaling.
    :returns: df
    """
    if (
        (old_min is not None)
        and (old_max is not None)
        and (old_max <= old_min)
    ):
        raise ValueError("`old_max` should be greater than `old_max`")

    if new_max <= new_min:
        raise ValueError("`new_max` should be greater than `new_min`")

    new_range = new_max - new_min

    if col_name:
        if old_min is None:
            old_min = df[col_name].min()
        if old_max is None:
            old_max = df[col_name].max()
        old_range = old_max - old_min
        df[col_name] = (
            df[col_name] - old_min
        ) * new_range / old_range + new_min
    else:
        if old_min is None:
            old_min = df.min().min()
        if old_max is None:
            old_max = df.max().max()
        old_range = old_max - old_min
        df = (df - old_min) * new_range / old_range + new_min
    return df


@pf.register_dataframe_method
def collapse_levels(df: pd.DataFrame, sep: str = "_"):
    """
    Given a `DataFrame` containing multi-level columns, flatten to single-
    level by string-joining the column labels in each level.
    After a `groupby` / `aggregate` operation where `.agg()` is passed a
    list of multiple aggregation functions, a multi-level `DataFrame` is
    returned with the name of the function applied in the second level.
    It is sometimes convenient for later indexing to flatten out this
    multi-level configuration back into a single level. This function does
    this through a simple string-joining of all the names across different
    levels in a single column.
    Method chaining example given two value columns `['var1', 'var2']`:
    .. code-block:: python
        df = (
            pd.DataFrame(...)
            .groupby('mygroup')
            .agg(['mean', 'median'])
            .collapse_levels(sep='_')
        )
    Before applying `.collapse_levels`, the `.agg` operation returns a
    multi-level column `DataFrame` whose columns are (level 1, level 2):
    `[('mygroup', ''), ('var1', 'mean'), ('var1', 'median'), ('var2', 'mean'),
    ('var2', 'median')]`
    `.collapse_levels` then flattens the column names to:
    `['mygroup', 'var1_mean', 'var1_median', 'var2_mean', 'var2_median']`
    :param df: A pandas DataFrame.
    :param sep: String separator used to join the column level names
    :returns: df
    """

    check("sep", sep, [str])

    # if already single-level, just return the DataFrame
    if not isinstance(df.columns.values[0], tuple):
        return df

    df.columns = [
        sep.join([str(el) for el in tup if str(el) != ""])
        for tup in df.columns.values
    ]
    return df


def check(varname: str, value, expected_types: list):
    """
<<<<<<< HEAD
        Converts a column from one currency to another, with an option to
        convert based on historical exchange values.

        :param df: A pandas dataframe.
        :param colname: Name of the new column. Should be a string, in order
            for the column name to be compatible with the Feather binary
            format (this is a useful thing to have).
        :param from_currency: The base currency to convert from.
            May be any of: currency_set = {"AUD", "BGN", "BRL", "CAD", "CHF",
            "CNY", "CZK", "DKK", "EUR", "GBP", "HKD", "HRK", "HUF", "IDR",
            "ILS", "INR", "ISK", "JPY", "KRW", "MXN", "MYR", "NOK", "NZD",
            "PHP", "PLN", "RON", "RUB", "SEK", "SGD", "THB", "TRY", "USD",
            "ZAR"}
        :param to_currency: The target currency to convert to.
            May be any of: currency_set = {"AUD", "BGN", "BRL", "CAD", "CHF",
            "CNY", "CZK", "DKK", "EUR", "GBP", "HKD", "HRK", "HUF", "IDR",
            "ILS", "INR", "ISK", "JPY", "KRW", "MXN", "MYR", "NOK", "NZD",
            "PHP", "PLN", "RON", "RUB", "SEK", "SGD", "THB", "TRY", "USD",
            "ZAR"}
        :param historical_date: If supplied, get exchange rate on a certain\
        date. If not supplied, get the latest exchange rate. The exchange\
        rates go back to Jan. 4, 1999.

        :Setup:
        .. code-block:: python

            import pandas as pd
            import janitor
            from datetime import date

            data_dict = {
                "a": [1.23452345, 2.456234, 3.2346125] * 3,
                "Bell__Chart": [1/3, 2/7, 3/2] * 3,
                "decorated-elephant": [1/234, 2/13, 3/167] * 3,
                "animals": ["rabbit", "leopard", "lion"] * 3,
                "cities": ["Cambridge", "Shanghai", "Basel"] * 3,
            }

            example_dataframe = pd.DataFrame(data_dict)

        :Example: Converting a column from one currency to another using rates
        from 01/01/2018:

        .. code-block:: python

            example_dataframe.convert_currency('a', from_currency='USD',
            to_currency='EUR', historical_date=date(2018,1,1))

        :Output:
        .. code-block:: python

                      a  Bell__Chart  decorated-elephant  animals     cities
            0  1.029370     0.333333            0.004274   rabbit  Cambridge
            1  2.048056     0.285714            0.153846  leopard   Shanghai
            2  2.697084     1.500000            0.017964     lion      Basel
            3  1.029370     0.333333            0.004274   rabbit  Cambridge
            4  2.048056     0.285714            0.153846  leopard   Shanghai
            5  2.697084     1.500000            0.017964     lion      Basel
            6  1.029370     0.333333            0.004274   rabbit  Cambridge
            7  2.048056     0.285714            0.153846  leopard   Shanghai
            8  2.697084     1.500000            0.017964     lion      Basel

        """

    rate = _convert_currency(from_currency, to_currency, historical_date)
    df[colname] = df[colname] * rate

    return df


def check(varname: str, value, expected_types: list):
    """
    One-liner syntactic sugar for checking types.

    Should be used like this:

        check('x', x, [int, float])

=======
    One-liner syntactic sugar for checking types.
    Should be used like this:
        check('x', x, [int, float])
>>>>>>> 5b0eb639
    :param varname: The name of the variable.
    :param value: The value of the varname.
    :param expected_types: The types we expect the item to be.
    """
    is_expected_type = False
    for t in expected_types:
        if isinstance(value, t):
            is_expected_type = True
            break

    if not is_expected_type:
        raise TypeError(
            "{varname} should be one of {expected_types}".format(
                varname=varname, expected_types=expected_types
            )
        )<|MERGE_RESOLUTION|>--- conflicted
+++ resolved
@@ -66,16 +66,8 @@
         import pandas as pd
         import janitor
         df = pd.DataFrame(...).clean_names()
-<<<<<<< HEAD
-
     :Example of transformation:
-
-    .. code-block:: python
-
-=======
-    :Example of transformation:
-    .. code-block:: python
->>>>>>> 5b0eb639
+    .. code-block:: python
         Columns before: First Name, Last Name, Employee Status, Subject
         Columns after: first_name, last_name, employee_status, subject
     :param df: The pandas DataFrame object.
@@ -469,10 +461,6 @@
     Super sugary syntax that wraps :py:meth:`pandas.Series.str.get_dummies`.
     Functional usage example:
     .. code-block:: python
-<<<<<<< HEAD
-
-=======
->>>>>>> 5b0eb639
         df = expand_column(df, column='col_name',
                            sep=', ')  # note space in sep
     Method chaining example:
@@ -480,10 +468,6 @@
         import pandas as pd
         import janitor
         df = pd.DataFrame(...).expand_column(df, column='col_name', sep=', ')
-<<<<<<< HEAD
-
-=======
->>>>>>> 5b0eb639
     :param df: A pandas DataFrame.
     :param column: A `str` indicating which column to expand.
     :param sep: The delimiter. Example delimiters include `|`, `, `, `,` etc.
@@ -624,7 +608,6 @@
               ...)  # chain on more data preprocessing.
     This stands in contrast to the in-place syntax that is usually used:
     .. code-block:: python
-
         df = pd.DataFrame(...)
         df = df[df['value'] < 3]
     As with the `filter_string` function, a more seamless flow can be expressed
@@ -691,30 +674,16 @@
     """
     Adds a column to the dataframe.
     Intended to be the method-chaining alternative to::
-<<<<<<< HEAD
-
         df[col_name] = value
-
-=======
-        df[col_name] = value
->>>>>>> 5b0eb639
     Method chaining example adding a column with only a single value:
     .. code-block:: python
         # This will add a column with only one value.
         df = pd.DataFrame(...).add_column(col_name="new_column", 2)
-<<<<<<< HEAD
-
-=======
->>>>>>> 5b0eb639
     Method chaining example adding a column with more than one value:
     .. code-block:: python
         # This will add a column with an iterable of values.
         vals = [1, 2, 5, ..., 3, 4]  # of same length as the dataframe.
         df = pd.DataFrame(...).add_column(col_name="new_column", vals)
-<<<<<<< HEAD
-
-=======
->>>>>>> 5b0eb639
     :param df: A pandas dataframe.
     :param col_name: Name of the new column. Should be a string, in order
         for the column name to be compatible with the Feather binary
@@ -723,23 +692,10 @@
     :param fill_remaining: If value is a tuple or list that is smaller than
         the number of rows in the DataFrame, repeat the list or tuple
         (R-style) to the end of the DataFrame.
-<<<<<<< HEAD
-
-
     :Setup:
-
-    .. code-block:: python
-
-        import pandas as pd
-        import janitor
-
-
-=======
-    :Setup:
-    .. code-block:: python
-        import pandas as pd
-        import janitor
->>>>>>> 5b0eb639
+    .. code-block:: python
+        import pandas as pd
+        import janitor
         data = {
             "a": [1, 2, 3] * 3,
             "Bell__Chart": [1, 2, 3] * 3,
@@ -747,31 +703,12 @@
             "animals": ["rabbit", "leopard", "lion"] * 3,
             "cities": ["Cambridge", "Shanghai", "Basel"] * 3,
         }
-<<<<<<< HEAD
-
-        df = pd.DataFrame(data)
-
-
-    :Example 1: Create a new column with a single value:
-
-
-    .. code-block:: python
-
-        df.add_column("city_pop", 100000)
-
-
-    :Output:
-
-    .. code-block:: python
-
-=======
         df = pd.DataFrame(data)
     :Example 1: Create a new column with a single value:
     .. code-block:: python
         df.add_column("city_pop", 100000)
     :Output:
     .. code-block:: python
->>>>>>> 5b0eb639
            a  Bell__Chart  decorated-elephant  animals     cities  city_pop
         0  1            1                   1   rabbit  Cambridge    100000
         1  2            2                   2  leopard   Shanghai    100000
@@ -782,27 +719,12 @@
         6  1            1                   1   rabbit  Cambridge    100000
         7  2            2                   2  leopard   Shanghai    100000
         8  3            3                   3     lion      Basel    100000
-<<<<<<< HEAD
-
     :Example 2: Create a new column with an iterator \
     which fills to the column size:
-
-    .. code-block:: python
-
-        df.add_column("city_pop", range(3), fill_remaining=True)
-
-    :Output:
-
-    .. code-block:: python
-
-=======
-    :Example 2: Create a new column with an iterator \
-    which fills to the column size:
     .. code-block:: python
         df.add_column("city_pop", range(3), fill_remaining=True)
     :Output:
     .. code-block:: python
->>>>>>> 5b0eb639
            a  Bell__Chart  decorated-elephant  animals     cities  city_pop
         0  1            1                   1   rabbit  Cambridge         0
         1  2            2                   2  leopard   Shanghai         1
@@ -813,25 +735,11 @@
         6  1            1                   1   rabbit  Cambridge         0
         7  2            2                   2  leopard   Shanghai         1
         8  3            3                   3     lion      Basel         2
-<<<<<<< HEAD
-
-    :Example 3: Add new column based on mutation of other columns:
-
-    .. code-block:: python
-
-        df.add_column("city_pop", df.Bell__Chart - 2 * df.a)
-
-    :Output:
-
-    .. code-block:: python
-
-=======
     :Example 3: Add new column based on mutation of other columns:
     .. code-block:: python
         df.add_column("city_pop", df.Bell__Chart - 2 * df.a)
     :Output:
     .. code-block:: python
->>>>>>> 5b0eb639
            a  Bell__Chart  decorated-elephant  animals     cities  city_pop
         0  1            1                   1   rabbit  Cambridge        -1
         1  2            2                   2  leopard   Shanghai        -2
@@ -842,10 +750,6 @@
         6  1            1                   1   rabbit  Cambridge        -1
         7  2            2                   2  leopard   Shanghai        -2
         8  3            3                   3     lion      Basel        -3
-<<<<<<< HEAD
-
-=======
->>>>>>> 5b0eb639
     """
 
     check("col_name", col_name, [str])
@@ -857,13 +761,9 @@
 
     nrows = df.shape[0]
 
-<<<<<<< HEAD
-    if hasattr(value, "__len__"):
-=======
     if hasattr(value, "__len__") and not isinstance(
         value, (str, bytes, bytearray)
     ):
->>>>>>> 5b0eb639
         # if `value` is a list, ndarray, etc.
         if len(value) > nrows:
             raise ValueError(
@@ -881,7 +781,6 @@
         # relevant if a scalar val was passed, yet fill_remaining == True
         len_value = 1
         value = [value]
-<<<<<<< HEAD
 
     nrows = df.shape[0]
 
@@ -890,16 +789,6 @@
 
         fill_values = list(value) * times_to_loop
 
-=======
-
-    nrows = df.shape[0]
-
-    if fill_remaining:
-        times_to_loop = int(np.ceil(nrows / len_value))
-
-        fill_values = list(value) * times_to_loop
-
->>>>>>> 5b0eb639
         df[col_name] = fill_values[:nrows]
     else:
         df[col_name] = value
@@ -912,22 +801,6 @@
     """
     Method to augment `add_column` with ability to add multiple columns in
     one go. This replaces the need for multiple `add_column` calls.
-<<<<<<< HEAD
-
-    Usage is through supplying kwargs where the key is the col name and the
-    values correspond to the values of the new DataFrame column.
-
-    Values passed can be scalar or iterable (list, ndarray, etc.)
-
-    Usage example:
-
-    .. code-black:: python
-        x = 3
-        y = np.arange(0, 10)
-
-        df = pd.DataFrame(...).add_columns(x=x, y=y)
-
-=======
     Usage is through supplying kwargs where the key is the col name and the
     values correspond to the values of the new DataFrame column.
     Values passed can be scalar or iterable (list, ndarray, etc.)
@@ -936,7 +809,6 @@
         x = 3
         y = np.arange(0, 10)
         df = pd.DataFrame(...).add_columns(x=x, y=y)
->>>>>>> 5b0eb639
     :param df: A pandas dataframe.
     :param fill_remaining: If value is a tuple or list that is smaller than
         the number of rows in the DataFrame, repeat the list or tuple
@@ -971,35 +843,6 @@
         values. I think an underscore looks nicest, however a period is a
         common option as well. Supply an empty string (i.e. '') to remove the
         separator.
-<<<<<<< HEAD
-
-    :Example Setup:
-
-    .. code-block:: python
-
-        import pandas as pd
-        import janitor
-
-        data_dict = {
-            "really_long_name_for_a_column": range(10),
-            "another_really_long_name_for_a_column": \
-[2 * item for item in range(10)],
-            "another_really_longer_name_for_a_column": list("lllongname"),
-            "this_is_getting_out_of_hand": list("longername"),
-        }
-
-    :Example 1: Standard truncation:
-
-    .. code-block:: python
-
-        example_dataframe = pd.DataFrame(data_dict)
-        example_dataframe.limit_column_characters(7)
-
-    :Output:
-
-    .. code-block:: python
-
-=======
     :Example Setup:
     .. code-block:: python
         import pandas as pd
@@ -1017,7 +860,6 @@
         example_dataframe.limit_column_characters(7)
     :Output:
     .. code-block:: python
->>>>>>> 5b0eb639
                really_  another another_1 this_is
         0        0        0         l       l
         1        1        2         l       o
@@ -1029,24 +871,11 @@
         7        7       14         a       a
         8        8       16         m       m
         9        9       18         e       e
-<<<<<<< HEAD
-
     :Example 2: Standard truncation with different separator character:
-
-    .. code-block:: python
-
+    .. code-block:: python
         example_dataframe2 = pd.DataFrame(data_dict)
         example_dataframe2.limit_column_characters(7, ".")
-
-    .. code-block:: python
-
-=======
-    :Example 2: Standard truncation with different separator character:
-    .. code-block:: python
-        example_dataframe2 = pd.DataFrame(data_dict)
-        example_dataframe2.limit_column_characters(7, ".")
-    .. code-block:: python
->>>>>>> 5b0eb639
+    .. code-block:: python
                really_  another another.1 this_is
         0        0        0         l       l
         1        1        2         l       o
@@ -1058,10 +887,6 @@
         7        7       14         a       a
         8        8       16         m       m
         9        9       18         e       e
-<<<<<<< HEAD
-
-=======
->>>>>>> 5b0eb639
     """
 
     check("column_length", column_length, [int])
@@ -1116,21 +941,10 @@
         Defaults to False.
     :param remove_rows_above: Whether the rows above the selected row should
         be removed from the DataFrame. Defaults to False.
-<<<<<<< HEAD
-
     :Setup:
-
-    .. code-block:: python
-
-        import pandas as pd
-        import janitor
-
-=======
-    :Setup:
-    .. code-block:: python
-        import pandas as pd
-        import janitor
->>>>>>> 5b0eb639
+    .. code-block:: python
+        import pandas as pd
+        import janitor
         data_dict = {
             "a": [1, 2, 3] * 3,
             "Bell__Chart": [1, 2, 3] * 3,
@@ -1138,27 +952,12 @@
             "animals": ["rabbit", "leopard", "lion"] * 3,
             "cities": ["Cambridge", "Shanghai", "Basel"] * 3
         }
-<<<<<<< HEAD
-
-    :Example 1: Move first row to column names:
-
-    .. code-block:: python
-
-        example_dataframe = pd.DataFrame(data_dict)
-        example_dataframe.row_to_names(0)
-
-    :Output:
-
-    .. code-block:: python
-
-=======
     :Example 1: Move first row to column names:
     .. code-block:: python
         example_dataframe = pd.DataFrame(data_dict)
         example_dataframe.row_to_names(0)
     :Output:
     .. code-block:: python
->>>>>>> 5b0eb639
            1  1  1   rabbit  Cambridge
         0  1  1  1   rabbit  Cambridge
         1  2  2  2  leopard   Shanghai
@@ -1168,27 +967,12 @@
         5  3  3  3     lion      Basel
         6  1  1  1   rabbit  Cambridge
         7  2  2  2  leopard   Shanghai
-<<<<<<< HEAD
-
-    :Example 2: Move first row to column names and remove row:
-
-    .. code-block:: python
-
-        example_dataframe = pd.DataFrame(data_dict)
-        example_dataframe.row_to_names(0, remove_row=True)
-
-    :Output:
-
-    .. code-block:: python
-
-=======
     :Example 2: Move first row to column names and remove row:
     .. code-block:: python
         example_dataframe = pd.DataFrame(data_dict)
         example_dataframe.row_to_names(0, remove_row=True)
     :Output:
     .. code-block:: python
->>>>>>> 5b0eb639
            1  1  1   rabbit  Cambridge
         1  2  2  2  leopard   Shanghai
         2  3  3  3     lion      Basel
@@ -1198,22 +982,6 @@
         6  1  1  1   rabbit  Cambridge
         7  2  2  2  leopard   Shanghai
         8  3  3  3     lion      Basel
-<<<<<<< HEAD
-
-    :Example 3: Move first row to column names, remove row, \
-    and remove rows above selected row:
-
-    .. code-block:: python
-
-        example_dataframe = pd.DataFrame(data_dict)
-        example_dataframe.row_to_names(2, remove_row=True, \
-remove_rows_above=True)
-
-    :Output:
-
-    .. code-block:: python
-
-=======
     :Example 3: Move first row to column names, remove row, \
     and remove rows above selected row:
     .. code-block:: python
@@ -1222,7 +990,6 @@
             remove_rows_above=True)
     :Output:
     .. code-block:: python
->>>>>>> 5b0eb639
            3  3  3     lion      Basel
         3  1  1  1   rabbit  Cambridge
         4  2  2  2  leopard   Shanghai
@@ -1230,11 +997,6 @@
         6  1  1  1   rabbit  Cambridge
         7  2  2  2  leopard   Shanghai
         8  3  3  3     lion      Basel
-<<<<<<< HEAD
-
-
-=======
->>>>>>> 5b0eb639
     """
 
     check("row_number", row_number, [int])
@@ -1263,21 +1025,10 @@
     :param digits: The number of digits for rounding after rounding to the
         fraction. Default is np.inf (i.e. no subsequent rounding)
     Taken from https://github.com/sfirke/janitor/issues/235
-<<<<<<< HEAD
-
     :Example Setup:
-
-    .. code-block:: python
-
-        import pandas as pd
-        import janitor
-
-=======
-    :Example Setup:
-    .. code-block:: python
-        import pandas as pd
-        import janitor
->>>>>>> 5b0eb639
+    .. code-block:: python
+        import pandas as pd
+        import janitor
         data_dict = {
             "a": [1.23452345, 2.456234, 3.2346125] * 3,
             "Bell__Chart": [1/3, 2/7, 3/2] * 3,
@@ -1285,28 +1036,12 @@
             "animals": ["rabbit", "leopard", "lion"] * 3,
             "cities": ["Cambridge", "Shanghai", "Basel"] * 3,
         }
-<<<<<<< HEAD
-
-
-    :Example 1: Rounding the first column to the nearest half:
-
-    .. code-block:: python
-
-        example_dataframe = pd.DataFrame(data_dict)
-        example_dataframe.round_to_fraction('a', 2)
-
-    :Output:
-
-    .. code-block:: python
-
-=======
     :Example 1: Rounding the first column to the nearest half:
     .. code-block:: python
         example_dataframe = pd.DataFrame(data_dict)
         example_dataframe.round_to_fraction('a', 2)
     :Output:
     .. code-block:: python
->>>>>>> 5b0eb639
              a  Bell__Chart  decorated-elephant  animals     cities
         0  1.0     0.333333            0.004274   rabbit  Cambridge
         1  2.5     0.285714            0.153846  leopard   Shanghai
@@ -1317,27 +1052,12 @@
         6  1.0     0.333333            0.004274   rabbit  Cambridge
         7  2.5     0.285714            0.153846  leopard   Shanghai
         8  3.0     1.500000            0.017964     lion      Basel
-<<<<<<< HEAD
-
-    :Example 2: Rounding the first column to nearest third:
-
-    .. code-block:: python
-
-        example_dataframe2 = pd.DataFrame(data_dict)
-        example_dataframe2.limit_column_characters('a', 3)
-
-    :Output:
-
-    .. code-block:: python
-
-=======
     :Example 2: Rounding the first column to nearest third:
     .. code-block:: python
         example_dataframe2 = pd.DataFrame(data_dict)
         example_dataframe2.limit_column_characters('a', 3)
     :Output:
     .. code-block:: python
->>>>>>> 5b0eb639
                   a  Bell__Chart  decorated-elephant  animals     cities
         0  1.333333     0.333333            0.004274   rabbit  Cambridge
         1  2.333333     0.285714            0.153846  leopard   Shanghai
@@ -1348,21 +1068,6 @@
         6  1.333333     0.333333            0.004274   rabbit  Cambridge
         7  2.333333     0.285714            0.153846  leopard   Shanghai
         8  3.333333     1.500000            0.017964     lion      Basel
-<<<<<<< HEAD
-
-    :Example 3: Rounding the first column to the nearest third and rounding \
-    each value to the 10,000th place:
-
-    .. code-block:: python
-
-        example_dataframe2 = pd.DataFrame(data_dict)
-        example_dataframe2.limit_column_characters('a', 3, 4)
-
-    :Output:
-
-    .. code-block:: python
-
-=======
     :Example 3: Rounding the first column to the nearest third and rounding \
     each value to the 10,000th place:
     .. code-block:: python
@@ -1370,7 +1075,6 @@
         example_dataframe2.limit_column_characters('a', 3, 4)
     :Output:
     .. code-block:: python
->>>>>>> 5b0eb639
                 a  Bell__Chart  decorated-elephant  animals     cities
         0  1.3333     0.333333            0.004274   rabbit  Cambridge
         1  2.3333     0.285714            0.153846  leopard   Shanghai
@@ -1381,11 +1085,6 @@
         6  1.3333     0.333333            0.004274   rabbit  Cambridge
         7  2.3333     0.285714            0.153846  leopard   Shanghai
         8  3.3333     1.500000            0.017964     lion      Basel
-<<<<<<< HEAD
-
-
-=======
->>>>>>> 5b0eb639
     """
 
     check("col_name", col_name, [str])
@@ -1568,95 +1267,18 @@
         sep.join([str(el) for el in tup if str(el) != ""])
         for tup in df.columns.values
     ]
+
     return df
 
 
 def check(varname: str, value, expected_types: list):
     """
-<<<<<<< HEAD
-        Converts a column from one currency to another, with an option to
-        convert based on historical exchange values.
-
-        :param df: A pandas dataframe.
-        :param colname: Name of the new column. Should be a string, in order
-            for the column name to be compatible with the Feather binary
-            format (this is a useful thing to have).
-        :param from_currency: The base currency to convert from.
-            May be any of: currency_set = {"AUD", "BGN", "BRL", "CAD", "CHF",
-            "CNY", "CZK", "DKK", "EUR", "GBP", "HKD", "HRK", "HUF", "IDR",
-            "ILS", "INR", "ISK", "JPY", "KRW", "MXN", "MYR", "NOK", "NZD",
-            "PHP", "PLN", "RON", "RUB", "SEK", "SGD", "THB", "TRY", "USD",
-            "ZAR"}
-        :param to_currency: The target currency to convert to.
-            May be any of: currency_set = {"AUD", "BGN", "BRL", "CAD", "CHF",
-            "CNY", "CZK", "DKK", "EUR", "GBP", "HKD", "HRK", "HUF", "IDR",
-            "ILS", "INR", "ISK", "JPY", "KRW", "MXN", "MYR", "NOK", "NZD",
-            "PHP", "PLN", "RON", "RUB", "SEK", "SGD", "THB", "TRY", "USD",
-            "ZAR"}
-        :param historical_date: If supplied, get exchange rate on a certain\
-        date. If not supplied, get the latest exchange rate. The exchange\
-        rates go back to Jan. 4, 1999.
-
-        :Setup:
-        .. code-block:: python
-
-            import pandas as pd
-            import janitor
-            from datetime import date
-
-            data_dict = {
-                "a": [1.23452345, 2.456234, 3.2346125] * 3,
-                "Bell__Chart": [1/3, 2/7, 3/2] * 3,
-                "decorated-elephant": [1/234, 2/13, 3/167] * 3,
-                "animals": ["rabbit", "leopard", "lion"] * 3,
-                "cities": ["Cambridge", "Shanghai", "Basel"] * 3,
-            }
-
-            example_dataframe = pd.DataFrame(data_dict)
-
-        :Example: Converting a column from one currency to another using rates
-        from 01/01/2018:
-
-        .. code-block:: python
-
-            example_dataframe.convert_currency('a', from_currency='USD',
-            to_currency='EUR', historical_date=date(2018,1,1))
-
-        :Output:
-        .. code-block:: python
-
-                      a  Bell__Chart  decorated-elephant  animals     cities
-            0  1.029370     0.333333            0.004274   rabbit  Cambridge
-            1  2.048056     0.285714            0.153846  leopard   Shanghai
-            2  2.697084     1.500000            0.017964     lion      Basel
-            3  1.029370     0.333333            0.004274   rabbit  Cambridge
-            4  2.048056     0.285714            0.153846  leopard   Shanghai
-            5  2.697084     1.500000            0.017964     lion      Basel
-            6  1.029370     0.333333            0.004274   rabbit  Cambridge
-            7  2.048056     0.285714            0.153846  leopard   Shanghai
-            8  2.697084     1.500000            0.017964     lion      Basel
-
-        """
-
-    rate = _convert_currency(from_currency, to_currency, historical_date)
-    df[colname] = df[colname] * rate
-
-    return df
-
-
-def check(varname: str, value, expected_types: list):
-    """
     One-liner syntactic sugar for checking types.
 
     Should be used like this:
 
         check('x', x, [int, float])
 
-=======
-    One-liner syntactic sugar for checking types.
-    Should be used like this:
-        check('x', x, [int, float])
->>>>>>> 5b0eb639
     :param varname: The name of the variable.
     :param value: The value of the varname.
     :param expected_types: The types we expect the item to be.
