"""
General purpose data cleaning functions.
"""
import datetime as dt
import re
import warnings
from functools import partial, reduce
from typing import Dict, Iterable, List, Union

import numpy as np
import pandas as pd
import pandas_flavor as pf
from scipy.stats import mode
from sklearn.preprocessing import LabelEncoder

from .errors import JanitorError


def _strip_underscores(df, strip_underscores=None):
    """
    Strip underscores from DataFrames column names.
    Underscores can be stripped from the beginning, end or both.

    .. code-block:: python

        df = _strip_underscores(df, strip_underscores='left')

    :param df: The pandas DataFrame object.
    :param strip_underscores: (optional) Removes the outer underscores from all
        column names. Default None keeps outer underscores. Values can be
        either 'left', 'right' or 'both' or the respective shorthand 'l', 'r'
        and True.
    :returns: A pandas DataFrame.
    """
    underscore_options = [None, "left", "right", "both", "l", "r", True]
    if strip_underscores not in underscore_options:
        raise JanitorError(
            f"strip_underscores must be one of: {underscore_options}"
        )

    if strip_underscores in ["left", "l"]:
        df = df.rename(columns=lambda x: x.lstrip("_"))
    elif strip_underscores in ["right", "r"]:
        df = df.rename(columns=lambda x: x.rstrip("_"))
    elif strip_underscores == "both" or strip_underscores is True:
        df = df.rename(columns=lambda x: x.strip("_"))
    return df


@pf.register_dataframe_method
def clean_names(
    df,
    strip_underscores: str = None,
    case_type: str = "lower",
    remove_special: bool = False,
    preserve_original_columns: bool = True,
):
    """
    Clean column names.

    Takes all column names, converts them to lowercase, then replaces all
    spaces with underscores.

    Functional usage example:

    .. code-block:: python

        df = clean_names(df)

    Method chaining example:

    .. code-block:: python

        import pandas as pd
        import janitor
        df = pd.DataFrame(...).clean_names()

    :Example of transformation:

    .. code-block:: python

        Columns before: First Name, Last Name, Employee Status, Subject
        Columns after: first_name, last_name, employee_status, subject

    :param df: The pandas DataFrame object.
    :param strip_underscores: (optional) Removes the outer underscores from all
        column names. Default None keeps outer underscores. Values can be
        either 'left', 'right' or 'both' or the respective shorthand 'l', 'r'
        and True.
    :param case_type: (optional) Whether to make columns lower or uppercase.
        Current case may be preserved with 'preserve'. Default 'lower'
        makes all characters lowercase.
    :param remove_special: (optional) Remove special characters from columns.
        Only letters, numbers and underscores are preserved.
    :returns: A pandas DataFrame.
    :param preserve_original_columns: (optional) Preserve original names.
        This is later retrievable using `df.original_columns`.
    """
    original_column_names = list(df.columns)

    assert case_type.lower() in {
        "preserve",
        "upper",
        "lower",
    }, "case_type argument must be one of ('preserve', 'upper', 'lower')"

    if case_type.lower() != "preserve":
        if case_type.lower() == "upper":
            df = df.rename(columns=lambda x: x.upper())

        elif case_type.lower() == "lower":
            df = df.rename(columns=lambda x: x.lower())

    df = df.rename(
        columns=lambda x: x.replace(" ", "_")
        .replace("/", "_")
        .replace(":", "_")
        .replace("'", "")
        .replace("’", "")
        .replace(",", "_")
        .replace("?", "_")
        .replace("-", "_")
        .replace("(", "_")
        .replace(")", "_")
        .replace(".", "_")
    )

    def _remove_special(col):
        return "".join(item for item in col if item.isalnum() or "_" in item)

    if remove_special:
        df = df.rename(columns=_remove_special)

    df = df.rename(columns=lambda x: re.sub("_+", "_", x))
    df = _strip_underscores(df, strip_underscores)

    # Store the original column names, if enabled by user
    if preserve_original_columns:
        df.__dict__["original_columns"] = original_column_names
    return df


@pf.register_dataframe_method
def remove_empty(df):
    """
    Drop all rows and columns that are completely null.

    Implementation is shamelessly copied from `StackOverflow`_.

    .. _StackOverflow: https://stackoverflow.com/questions/38884538/python-pandas-find-all-rows-where-all-values-are-nan  # noqa: E501

    Functional usage example:

    .. code-block:: python

        df = remove_empty(df)

    Method chaining example:

    .. code-block:: python

        import pandas as pd
        import janitor
        df = pd.DataFrame(...).remove_empty()

    :param df: The pandas DataFrame object.

    :returns: A pandas DataFrame.
    """
    nanrows = df.index[df.isnull().all(axis=1)]
    df.drop(index=nanrows, inplace=True)

    nancols = df.columns[df.isnull().all(axis=0)]
    df.drop(columns=nancols, inplace=True)

    return df


@pf.register_dataframe_method
def get_dupes(df, columns=None):
    """
    Return all duplicate rows.

    Functional usage example:

    .. code-block:: python

        df = pd.DataFrame(...)
        df = get_dupes(df)

    Method chaining example:

    .. code-block:: python

        import pandas as pd
        import janitor
        df = pd.DataFrame(...).get_dupes()

    :param df: The pandas DataFrame object.
    :param str/iterable columns: (optional) A column name or an iterable (list
        or tuple) of column names. Following pandas API, this only considers
        certain columns for identifying duplicates. Defaults to using all
        columns.
    :returns: The duplicate rows, as a pandas DataFrame.
    """
    dupes = df.duplicated(subset=columns, keep=False)
    return df[dupes == True]  # noqa: E712


@pf.register_dataframe_method
def encode_categorical(df, columns):
    """
    Encode the specified columns as categorical column in pandas.

    Functional usage example:

    .. code-block:: python

        encode_categorical(df, columns="my_categorical_column")  # one way

    Method chaining example:

    .. code-block:: python

        import pandas as pd
        import janitor
        df = pd.DataFrame(...)
        categorical_cols = ['col1', 'col2', 'col4']
        df = df.encode_categorical(columns=categorical_cols)

    :param df: The pandas DataFrame object.
    :param str/iterable columns: A column name or an iterable (list or tuple)
        of column names.
    :returns: A pandas DataFrame
    """
    if isinstance(columns, list) or isinstance(columns, tuple):
        for col in columns:
            assert col in df.columns, JanitorError(
                "{col} missing from dataframe columns!".format(col=col)
            )
            df[col] = pd.Categorical(df[col])
    elif isinstance(columns, str):
        assert columns in df.columns, JanitorError(
            "{columns} missing from dataframe columns!".format(columns=columns)
        )
        df[columns] = pd.Categorical(df[columns])
    else:
        raise JanitorError("kwarg `columns` must be a string or iterable!")
    return df


@pf.register_dataframe_method
def label_encode(df, columns):
    """
    Convert labels into numerical data.

    This function will create a new column with the string "_enc" appended
    after the original column's name. Consider this to be syntactic sugar.

    This function behaves differently from `encode_categorical`. This function
    creates a new column of numeric data. `encode_categorical` replaces the
    dtype of the original column with a "categorical" dtype.

    Functional usage example:

    .. code-block:: python

        label_encode(df, columns="my_categorical_column")  # one way

    Method chaining example:

    .. code-block:: python

        import pandas as pd
        import janitor
        categorical_cols = ['col1', 'col2', 'col4']
        df = pd.DataFrame(...).label_encode(columns=categorical_cols)

    :param df: The pandas DataFrame object.
    :param str/iterable columns: A column name or an iterable (list or tuple)
        of column names.
    :returns: A pandas DataFrame
    """
    le = LabelEncoder()
    if isinstance(columns, list) or isinstance(columns, tuple):
        for col in columns:
            assert col in df.columns, JanitorError(
                f"{col} missing from columns"
            )  # noqa: E501
            df[f"{col}_enc"] = le.fit_transform(df[col])
    elif isinstance(columns, str):
        assert columns in df.columns, JanitorError(
            f"{columns} missing from columns"
        )  # noqa: E501
        df[f"{columns}_enc"] = le.fit_transform(df[columns])
    else:
        raise JanitorError("kwarg `columns` must be a string or iterable!")
    return df


@pf.register_dataframe_method
def get_features_targets(df, target_columns, feature_columns=None):
    """
    Get the features and targets as separate DataFrames/Series.

    The behaviour is as such:

    - `target_columns` is mandatory.
    - If `feature_columns` is present, then we will respect the column names
    inside there.
    - If `feature_columns` is not passed in, then we will assume that the
    rest of the columns are feature columns, and return them.

    Functional usage example:

    .. code-block:: python

        X, y = get_features_targets(df, target_columns="measurement")

    Method chaining example:

    .. code-block:: python

        import pandas as pd
        import janitor
        df = pd.DataFrame(...)
        target_cols = ['output1', 'output2']
        X, y = df.get_features_targets(target_columns=target_cols)  # noqa: E501

    :param df: The pandas DataFrame object.
    :param str/iterable target_columns: Either a column name or an iterable\
        (list or tuple) of column names that are the target(s) to be predicted.
    :param str/iterable feature_columns: (optional) The column name or \
        iterable of column names that are the features (a.k.a. predictors) \
        used to predict the targets.
    :returns: (X, Y) the feature matrix (X) and the target matrix (Y). Both \
        are pandas DataFrames.
    """
    Y = df[target_columns]

    if feature_columns:
        X = df[feature_columns]
    else:
        if isinstance(target_columns, str):
            xcols = [c for c in df.columns if target_columns != c]
        elif isinstance(target_columns, list) or isinstance(
            target_columns, tuple
        ):  # noqa: W503
            xcols = [c for c in df.columns if c not in target_columns]
        X = df[xcols]
    return X, Y


@pf.register_dataframe_method
def rename_column(df, old, new):
    """
    Rename a column in place.

    Functional usage example:

    .. code-block:: python

        df = rename_column("old_column_name", "new_column_name")

    Method chaining example:

    .. code-block:: python

        import pandas as pd
        import janitor
        df = pd.DataFrame(...).rename_column("old_column_name", "new_column_name")  # noqa: E501

    This is just syntactic sugar/a convenience function for renaming one column
    at a time. If you are convinced that there are multiple columns in need of
    changing, then use the :py:meth:`pandas.DataFrame.rename` method.

    :param str old: The old column name.
    :param str new: The new column name.
    :returns: A pandas DataFrame.
    """
    if old not in df.columns:
        raise ValueError(f"{old} not present in dataframe columns!")
    return df.rename(columns={old: new})


@pf.register_dataframe_method
def reorder_columns(
    df: pd.DataFrame, column_order: Union[List, pd.Index]
) -> pd.DataFrame:
    """
    Reorder DataFrame columns by specifying desired order as list of col names

    Columns not specified retain their order and follow after specified cols.

    Validates column_order to ensure columns are all present in DataFrame.

    Functional usage example:

    Given `DataFrame` with column names `col1`, `col2`, `col3`:

    .. code-block:: python

        df = reorder_columns(df, ['col2', 'col3'])

    Method chaining example:

    .. code-block:: python

        import pandas as pd
        import janitor
        df = pd.DataFrame(...).reorder_columns(['col2', 'col3'])

    The column order of `df` is now `col2`, `col3`, `col1`.

    Internally, this function uses `DataFrame.reindex` with `copy=False`
    to avoid unnecessary data duplication.

    :param df: `DataFrame` to reorder
    :param column_order: A list of column names or Pandas `Index`
        specifying their order in the returned `DataFrame`.
    :returns: A pandas DataFrame.
    """

    check("column_order", column_order, [list, pd.Index])

    if any(col not in df.columns for col in column_order):
        raise IndexError(
            "A column in column_order was not found in the DataFrame."
        )

    # if column_order is a Pandas index, needs conversion to list:
    column_order = list(column_order)

    return df.reindex(
        columns=(
            column_order
            + [col for col in df.columns if col not in column_order]
        ),
        copy=False,
    )


@pf.register_dataframe_method
def coalesce(df, columns, new_column_name):
    """

    Coalesces two or more columns of data in order of column names provided.

    Functional usage example:

    .. code-block:: python

        df = coalesce(df, columns=['col1', 'col2'])

    Method chaining example:

    .. code-block:: python

        import pandas as pd
        import janitor
        df = pd.DataFrame(...).coalesce(['col1', 'col2'])

    The result of this function is that we take the first non-null value across
    rows.

    This is more syntactic diabetes! For R users, this should look familiar to
    `dplyr`'s `coalesce` function; for Python users, the interface
    should be more intuitive than the :py:meth:`pandas.Series.combine_first`
    method (which we're just using internally anyways).

    :param df: A pandas DataFrame.
    :param columns: A list of column names.
    :param str new_column_name: The new column name after combining.
    :returns: A pandas DataFrame.
    """
    series = [df[c] for c in columns]

    def _coalesce(series1, series2):
        return series1.combine_first(series2)

    df = df.drop(columns=columns)
    df[new_column_name] = reduce(_coalesce, series)  # noqa: F821
    return df


@pf.register_dataframe_method
def convert_excel_date(df, column):
    """
    Convert Excel's serial date format into Python datetime format.

    Implementation is also from `Stack Overflow`.

    .. _Stack Overflow: https://stackoverflow.com/questions/38454403/convert-excel-style-date-with-pandas  # noqa: E501

    Functional usage example:

    .. code-block:: python

        df = convert_excel_date(df, column='date')

    Method chaining example:

    .. code-block:: python

        import pandas as pd
        import janitor
        df = pd.DataFrame(...).convert_excel_date('date')

    :param df: A pandas DataFrame.
    :param str column: A column name.
    :returns: A pandas DataFrame with corrected dates.
    """
    df[column] = pd.TimedeltaIndex(df[column], unit="d") + dt.datetime(
        1899, 12, 30
    )  # noqa: W503
    return df


@pf.register_dataframe_method
def convert_matlab_date(df, column):
    """
    Convert Matlab's serial date number into Python datetime format.

    Implementation is also from `Stack Overflow`.

    .. _Stack Overflow: https://stackoverflow.com/questions/13965740/converting-matlabs-datenum-format-to-python  # noqa: E501

    Functional usage example:

    .. code-block:: python

        df = convert_matlab_date(df, column='date')

    Method chaining example:

    .. code-block:: python

        import pandas as pd
        import janitor
        df = pd.DataFrame(...).convert_matlab_date('date')

    :param df: A pandas DataFrame.
    :param str column: A column name.
    :returns: A pandas DataFrame with corrected dates.
    """
    days = pd.Series([dt.timedelta(v % 1) for v in df[column]])
    df[column] = (
        df[column].astype(int).apply(dt.datetime.fromordinal)
        + days
        - dt.timedelta(days=366)
    )
    return df


@pf.register_dataframe_method
def convert_unix_date(df, column):
    """
    Convert unix epoch time into Python datetime format.
    Note that this ignores local tz and convert all
    timestamps to naive datetime based on UTC!

    Functional usage example:

    .. code-block:: python
        df = convert_unix_date(df, column='date')

    Method chaining example:

    .. code-block:: python
        import pandas as pd
        import janitor
        df = pd.DataFrame(...).convert_unix_date('date')

    :param df: A pandas DataFrame.
    :param str column: A column name.
    :returns: A pandas DataFrame with corrected dates.
    """

    def _conv(value):
        try:
            date = dt.datetime.utcfromtimestamp(value)
        except ValueError:  # year of of rang means milliseconds.
            date = dt.datetime.utcfromtimestamp(value / 1000)
        return date

    df[column] = df[column].astype(int).apply(_conv)
    return df


@pf.register_dataframe_method
def fill_empty(df, columns, value):
    """
    Fill `NaN` values in specified columns with a given value.

    Super sugary syntax that wraps :py:meth:`pandas.DataFrame.fillna`.

    Functional usage example:

    .. code-block:: python

        df = fill_empty(df, columns=['col1', 'col2'], value=0)

    Method chaining example:

    .. code-block:: python

        import pandas as pd
        import janitor
        df = pd.DataFrame(...).fill_empty(df, columns='col1', value=0)

    :param df: A pandas DataFrame.
    :param columns: Either a `str` or `list` or `tuple`. If a string is passed
        in, then only that column will be filled; if a list or tuple of strings
        are passed in, then they will all be filled with the same value.
    :param value: The value that replaces the `NaN` values.
    """
    if isinstance(columns, list) or isinstance(columns, tuple):
        for col in columns:
            assert (
                col in df.columns
            ), "{col} missing from dataframe columns!".format(col=col)
            df[col] = df[col].fillna(value)
    else:
        assert (
            columns in df.columns
        ), "{col} missing from dataframe columns!".format(col=columns)
        df[columns] = df[columns].fillna(value)

    return df


@pf.register_dataframe_method
def expand_column(df, column, sep, concat=True):
    """
    Expand a categorical column with multiple labels into dummy-coded columns.

    Super sugary syntax that wraps :py:meth:`pandas.Series.str.get_dummies`.

    Functional usage example:

    .. code-block:: python

        df = expand_column(df, column='col_name',
                           sep=', ')  # note space in sep

    Method chaining example:

    .. code-block:: python

        import pandas as pd
        import janitor
        df = pd.DataFrame(...).expand_column(df, column='col_name', sep=', ')

    :param df: A pandas DataFrame.
    :param column: A `str` indicating which column to expand.
    :param sep: The delimiter. Example delimiters include `|`, `, `, `,` etc.
    :param bool concat: Whether to return the expanded column concatenated to
        the original dataframe (`concat=True`), or to return it standalone
        (`concat=False`).
    """
    expanded = df[column].str.get_dummies(sep=sep)
    if concat:
        df = df.join(expanded)
        return df
    else:
        return expanded


@pf.register_dataframe_method
def concatenate_columns(
    df, columns: List, new_column_name: str, sep: str = "-"
):
    """
    Concatenates the set of columns into a single column.

    Used to quickly generate an index based on a group of columns.

    Functional usage example:

    .. code-block:: python

        df = concatenate_columns(df,
                                 columns=['col1', 'col2'],
                                 new_column_name='id',
                                 sep='-')

    Method chaining example:

    .. code-block:: python

        df = (pd.DataFrame(...).
              concatenate_columns(columns=['col1', 'col2'],
                                  new_column_name='id',
                                  sep='-'))

    :param df: A pandas DataFrame.
    :param columns: A list of columns to concatenate together.
    :param new_column_name: The name of the new column.
    :param sep: The separator between each column's data.
    """
    assert len(columns) >= 2, "At least two columns must be specified"
    for i, col in enumerate(columns):
        if i == 0:
            df[new_column_name] = df[col].astype(str)
        else:
            df[new_column_name] = (
                df[new_column_name] + sep + df[col].astype(str)
            )  # noqa: E501

    return df


@pf.register_dataframe_method
def deconcatenate_column(df, column: str, new_column_names: List, sep: str):
    """
    De-concatenates a single column into multiple columns.

    This is the inverse of the `concatenate_columns` function.

    Used to quickly split columns out of a single column.

    Functional usage example:

    .. code-block:: python

        df = deconcatenate_columns(df,
                                   column='id',
                                   new_column_names=['col1', 'col2'],
                                   sep='-')

    Method chaining example:

    .. code-block:: python

        df = (pd.DataFrame(...).
              deconcatenate_columns(columns='id',
                                    new_column_name=['col1', 'col2'],
                                    sep='-'))

    :param df: A pandas DataFrame.
    :param column: The column to split.
    :param new_column_names: A list of new column names post-splitting.
    :param sep: The separator delimiting the column's data.
    """
    assert (
        column in df.columns
    ), f"column name {column} not present in dataframe"  # noqa: E501
    deconcat = df[column].str.split(sep, expand=True)
    assert (
        len(new_column_names) == deconcat.shape[1]
    ), "number of new column names not correct."
    deconcat.columns = new_column_names
    return df.join(deconcat)


@pf.register_dataframe_method
def filter_string(
    df, column: str, search_string: str, complement: bool = False
):
    """
    Filter a string-based column according to whether it contains a substring.

    This is super sugary syntax that builds on top of
    `pandas.Series.str.contains`.

    Because this uses internally `pandas.Series.str.contains`, which allows a
    regex string to be passed into it, thus `search_string` can also be a regex
    pattern.

    This function allows us to method chain filtering operations:

    .. code-block:: python

        df = (pd.DataFrame(...)
              .filter_string('column', search_string='pattern', complement=False)  # noqa: E501
              ...)  # chain on more data preprocessing.

    This stands in contrast to the in-place syntax that is usually used:

    .. code-block:: python

        df = pd.DataFrame(...)
        df = df[df['column'].str.contains('pattern')]]

    As can be seen here, the API design allows for a more seamless flow in
    expressing the filtering operations.

    Functional usage example:

    .. code-block:: python

        df = filter_string(df,
                           column='column',
                           search_string='pattern'
                           complement=False)

    Method chaining example:

    .. code-block:: python

        df = (pd.DataFrame(...)
              .filter_string(column='column',
                             search_string='pattern'
                             complement=False)
              ...)

    :param df: A pandas DataFrame.
    :param column: The column to filter. The column should contain strings.
    :param search_string: A regex pattern or a (sub-)string to search.
    :param complement: Whether to return the complement of the filter or not.
    """
    criteria = df[column].str.contains(search_string)
    if complement:
        return df[~criteria]
    else:
        return df[criteria]


@pf.register_dataframe_method
def filter_on(df, criteria, complement=False):
    """
    Return a dataframe filtered on a particular criteria.

    This is super-sugary syntax that wraps the pandas `.query()` API, enabling
    users to use strings to quickly specify filters for filtering their
    dataframe. The intent is that `filter_on` as a verb better matches the
    intent of a pandas user than the verb `query`.

    Let's say we wanted to filter students based on whether they failed an exam
    or not, which is defined as their score (in the "score" column) being less
    than 50.

    .. code-block:: python

        df = (pd.DataFrame(...)
              .filter_on('score < 50', complement=False)
              ...)  # chain on more data preprocessing.

    This stands in contrast to the in-place syntax that is usually used:

    .. code-block:: python

        df = pd.DataFrame(...)
        df = df[df['score'] < 3]

    As with the `filter_string` function, a more seamless flow can be expressed
    in the code.

    Functional usage example:

    .. code-block:: python

        df = filter_on(df,
                       'score < 50',
                       complement=False)

    Method chaining example:

    .. code-block:: python

        df = (pd.DataFrame(...)
              .filter_on('score < 50', complement=False)
              ...)

    Credit to Brant Peterson for the name.

    :param df: A pandas DataFrame.
    :param criteria: A filtering criteria that returns an array or Series of\
        booleans, on which pandas can filter on.
    :param complement: Whether to return the complement of the filter or not.
    """
    if complement:
        return df.query("not " + criteria)
    else:
        return df.query(criteria)


@pf.register_dataframe_method
def filter_date(
    df: pd.DataFrame,
    column: str,
    start: dt.date = None,
    end: dt.date = None,
    years: List = None,
    months: List = None,
    days: List = None,
    column_date_options: Dict = None,
    format: str = None,
):
    """
    :Description:

    Filter a date-based column based on certain criteria

    Dates may be finicky and this function builds on top of the "magic" from
    the pandas `to_datetime` function that is able to parse dates well.

    Additional options to parse the date type of your column may be found at
    the official pandas documentation:

    pandas.pydata.org/pandas-docs/stable/reference/api/pandas.to_datetime.html

    **Note:** This method will cast your column to a Timestamp!

    :param df: A pandas dataframe.
    :param column: The column which to apply the fraction transformation.
    :param start: The beginning date to use to filter the DataFrame.
    :param end: The end date to use to filter the DataFrame.
    :param years: The years to use to filter the DataFrame.
    :param months: The months to use to filter the DataFrame.
    :param days: The days to use to filter the DataFrame.
    :param column_date_options: 'Special options to use when parsing the date\
    column in the original DataFrame. The options may be found at the official\
    Pandas documentation.'
    :param format: 'It you're using a format for start or end that is not\
    recognized natively by pandas' to_datetime function, you may supply the\
    format yourself. Python date and time formats may be found at\
    http://strftime.org/.'

    **Note:** This only affects the format of the `start` and `end` parameters.
     If there's an issue with the format of the DataFrame being parsed, you
     would pass `{'format': your_format}` to `column_date_options`.

    :Setup:

    .. code-block:: python

        import pandas as pd
        import janitor

        date_list = [
            [1, "01/28/19"], [2, "01/29/19"], [3, "01/30/19"],
            [4, "01/31/19"], [5, "02/01/19"], [6, "02/02/19"],
            [7, "02/03/19"], [8, "02/04/19"], [9, "02/05/19"],
            [10, "02/06/19"], [11, "02/07/20"], [12, "02/08/20"],
            [13, "02/09/20"], [14, "02/10/20"], [15, "02/11/20"],
            [16, "02/12/20"], [17, "02/07/20"], [18, "02/08/20"],
            [19, "02/09/20"], [20, "02/10/20"], [21, "02/11/20"],
            [22, "02/12/20"], [23, "03/08/20"], [24, "03/09/20"],
            [25, "03/10/20"], [26, "03/11/20"], [27, "03/12/20"]]

        example_dataframe = pd.DataFrame(date_list,
                                         columns = ['AMOUNT', 'DATE'])


    :Example 1: Filter dataframe between two dates

    .. code-block:: python

        start = "01/29/19"
        end = "01/30/19"

        example_dataframe.filter_date('DATE', start=start, end=end)


    :Output:

    .. code-block:: python

           AMOUNT       DATE
        1       2 2019-01-29
        2       3 2019-01-30

    :Example 2: Using a different date format for filtering

    .. code-block:: python

        end = "01$$$30$$$19"
        format = "%m$$$%d$$$%y"

        example_dataframe.filter_date('DATE', end=end, format=format)


    :Output:

    .. code-block:: python

           AMOUNT       DATE
        0       1 2019-01-28
        1       2 2019-01-29
        2       3 2019-01-30

    :Example 3: Filtering by year

    .. code-block:: python

        years = [2019]

        example_dataframe.filter_date('DATE', years=years)


    :Output:

    .. code-block:: python


           AMOUNT       DATE
        0       1 2019-01-28
        1       2 2019-01-29
        2       3 2019-01-30
        3       4 2019-01-31
        4       5 2019-02-01
        5       6 2019-02-02
        6       7 2019-02-03
        7       8 2019-02-04
        8       9 2019-02-05
        9      10 2019-02-06

    :Example 4: Filtering by year and month

    .. code-block:: python

        years = [2020]
        months = [3]

        example_dataframe.filter_date('DATE', years=years, months=months)


    :Output:

    .. code-block:: python

            AMOUNT       DATE
        22      23 2020-03-08
        23      24 2020-03-09
        24      25 2020-03-10
        25      26 2020-03-11
        26      27 2020-03-12

    :Example 5: Filtering by year and day

    .. code-block:: python

        years = [2020]
        days = range(10,12)

        example_dataframe.filter_date('DATE', years=years, days=days)


    :Output:

    .. code-block:: python

            AMOUNT       DATE
        13      14 2020-02-10
        14      15 2020-02-11
        19      20 2020-02-10
        20      21 2020-02-11
        24      25 2020-03-10
        25      26 2020-03-11
    """

    check("column", column, [str])

    def _date_filter_conditions(conditions):
        """
        Taken from: https://stackoverflow.com/a/13616382
        """
        return reduce(np.logical_and, conditions)

    def _get_year(x):
        return x.year

    def _get_month(x):
        return x.month

    def _get_day(x):
        return x.day

    if column_date_options:
        df.loc[:, column] = pd.to_datetime(
            df.loc[:, column], **column_date_options
        )
    else:
        df.loc[:, column] = pd.to_datetime(df.loc[:, column])

    _filter_list = []

    if start:
        start_date = pd.to_datetime(start, format=format)
        _filter_list.append(df.loc[:, column] >= start_date)

    if end:
        end_date = pd.to_datetime(end, format=format)
        _filter_list.append(df.loc[:, column] <= end_date)

    if years:
        _filter_list.append(df.loc[:, column].apply(_get_year).isin(years))

    if months:
        _filter_list.append(df.loc[:, column].apply(_get_month).isin(months))

    if days:
        _filter_list.append(df.loc[:, column].apply(_get_day).isin(days))

    if start and end:
        if start_date > end_date:
            warnings.warn(
                f"Your start date of {start_date} is after your end date of "
                f"{end_date}. Is this intended?"
            )

    return df.loc[_date_filter_conditions(_filter_list), :]


@pf.register_dataframe_method
def filter_column_isin(
    df: pd.DataFrame, column: str, iterable: Iterable, complement: bool = False
):
    """
    Filters a dataframe based on whether the values of a given column are
    present inside another iterable.

    Assumes exact matching; fuzzy matching not implemented

    The below example syntax will filter the DataFrame such that we only get
    rows for which the "names" are exactly "James" and "John".

    .. code-block:: python

        df = (
            pd.DataFrame(...)
            .clean_names()
            .filter_column_isin(column="names", iterable=["James", "John"]
            )
        )

    This is the method chaining alternative to:

    .. code-block:: python

        df = df[df['names'].isin(['James', 'John'])]

    :param df: A pandas DataFrame
    :param column: The column on which to filter.
    :param iterable: An iterable. Could be a list, tuple, another pandas
        Series.
    :param complement: Whether to return the complement of the selection or
        not.
    """
    if len(iterable) == 0:
        raise ValueError(
            "`iterable` kwarg must be given an iterable of length 1 or greater"
        )
    criteria = df[column].isin(iterable)

    if complement:
        return df[~criteria]
    else:
        return df[criteria]


@pf.register_dataframe_method
def remove_columns(df: pd.DataFrame, columns: List):
    """
    Removes the set of columns specified in cols.

    Intended to be the method-chaining alternative to `del df[col]`.

    Method chaining example:

    .. code-block:: python

        df = pd.DataFrame(...).remove_columns(cols=['col1', ['col2']])

    :param df: A pandas DataFrame
    :param columns: The columns to remove.
    """
    for col in columns:
        del df[col]
    return df


@pf.register_dataframe_method
def change_type(df, column: str, dtype):
    """
    Changes the type of a column.

    Intended to be the method-chaining alternative to::

        df[col] = df[col].astype(dtype)

    Method chaining example:

    .. code-block:: python

        df = pd.DataFrame(...).change_type('col1', str)

    :param df: A pandas dataframe.
    :param column: A column in the dataframe.
    :param dtype: The datatype to convert to. Should be one of the standard
        Python types, or a numpy datatype.
    """
    df[column] = df[column].astype(dtype)
    return df


@pf.register_dataframe_method
def add_column(df, col_name: str, value, fill_remaining: bool = False):
    """
    Adds a column to the dataframe.

    Intended to be the method-chaining alternative to::

        df[col_name] = value

    Method chaining example adding a column with only a single value:

    .. code-block:: python

        # This will add a column with only one value.
        df = pd.DataFrame(...).add_column(col_name="new_column", 2)

    Method chaining example adding a column with more than one value:

    .. code-block:: python

        # This will add a column with an iterable of values.
        vals = [1, 2, 5, ..., 3, 4]  # of same length as the dataframe.
        df = pd.DataFrame(...).add_column(col_name="new_column", vals)

    :param df: A pandas dataframe.
    :param col_name: Name of the new column. Should be a string, in order
        for the column name to be compatible with the Feather binary
        format (this is a useful thing to have).
    :param value: Either a single value, or a list/tuple of values.
    :param fill_remaining: If value is a tuple or list that is smaller than
        the number of rows in the DataFrame, repeat the list or tuple
        (R-style) to the end of the DataFrame.

    :Setup:

    .. code-block:: python

        import pandas as pd
        import janitor
        data = {
            "a": [1, 2, 3] * 3,
            "Bell__Chart": [1, 2, 3] * 3,
            "decorated-elephant": [1, 2, 3] * 3,
            "animals": ["rabbit", "leopard", "lion"] * 3,
            "cities": ["Cambridge", "Shanghai", "Basel"] * 3,
        }
        df = pd.DataFrame(data)

    :Example 1: Create a new column with a single value:

    .. code-block:: python

        df.add_column("city_pop", 100000)

    :Output:

    .. code-block:: python

           a  Bell__Chart  decorated-elephant  animals     cities  city_pop
        0  1            1                   1   rabbit  Cambridge    100000
        1  2            2                   2  leopard   Shanghai    100000
        2  3            3                   3     lion      Basel    100000
        3  1            1                   1   rabbit  Cambridge    100000
        4  2            2                   2  leopard   Shanghai    100000
        5  3            3                   3     lion      Basel    100000
        6  1            1                   1   rabbit  Cambridge    100000
        7  2            2                   2  leopard   Shanghai    100000
        8  3            3                   3     lion      Basel    100000

    :Example 2: Create a new column with an iterator \
    which fills to the column size:

    .. code-block:: python

        df.add_column("city_pop", range(3), fill_remaining=True)

    :Output:

    .. code-block:: python

           a  Bell__Chart  decorated-elephant  animals     cities  city_pop
        0  1            1                   1   rabbit  Cambridge         0
        1  2            2                   2  leopard   Shanghai         1
        2  3            3                   3     lion      Basel         2
        3  1            1                   1   rabbit  Cambridge         0
        4  2            2                   2  leopard   Shanghai         1
        5  3            3                   3     lion      Basel         2
        6  1            1                   1   rabbit  Cambridge         0
        7  2            2                   2  leopard   Shanghai         1
        8  3            3                   3     lion      Basel         2

    :Example 3: Add new column based on mutation of other columns:

    .. code-block:: python

        df.add_column("city_pop", df.Bell__Chart - 2 * df.a)

    :Output:

    .. code-block:: python

           a  Bell__Chart  decorated-elephant  animals     cities  city_pop
        0  1            1                   1   rabbit  Cambridge        -1
        1  2            2                   2  leopard   Shanghai        -2
        2  3            3                   3     lion      Basel        -3
        3  1            1                   1   rabbit  Cambridge        -1
        4  2            2                   2  leopard   Shanghai        -2
        5  3            3                   3     lion      Basel        -3
        6  1            1                   1   rabbit  Cambridge        -1
        7  2            2                   2  leopard   Shanghai        -2
        8  3            3                   3     lion      Basel        -3

    """

    check("col_name", col_name, [str])

    if col_name in df.columns:
        raise ValueError(
            f"Attempted to add column that already exists: " f"{col_name}."
        )

    nrows = df.shape[0]

    if hasattr(value, "__len__") and not isinstance(
        value, (str, bytes, bytearray)
    ):
        # if `value` is a list, ndarray, etc.
        if len(value) > nrows:
            raise ValueError(
                f"`values` has more elements than number of rows "
                f"in your `DataFrame`. vals: {len(value)}, "
                f"df: {nrows}"
            )
        if len(value) != nrows and not fill_remaining:
            raise ValueError(
                f"Attempted to add iterable of values with length"
                f" not equal to number of DataFrame rows"
            )

        if len(value) == 0:
            raise ValueError(
                f"Values has to be an iterable of minimum length 1"
            )
        len_value = len(value)
    elif fill_remaining:
        # relevant if a scalar val was passed, yet fill_remaining == True
        len_value = 1
        value = [value]

    nrows = df.shape[0]

    if fill_remaining:
        times_to_loop = int(np.ceil(nrows / len_value))

        fill_values = list(value) * times_to_loop

        df[col_name] = fill_values[:nrows]
    else:
        df[col_name] = value

    return df


@pf.register_dataframe_method
def add_columns(df: pd.DataFrame, fill_remaining: bool = False, **kwargs):
    """
    Method to augment `add_column` with ability to add multiple columns in
    one go. This replaces the need for multiple `add_column` calls.

    Usage is through supplying kwargs where the key is the col name and the
    values correspond to the values of the new DataFrame column.

    Values passed can be scalar or iterable (list, ndarray, etc.)

    Usage example:

    .. code-block:: python

        x = 3
        y = np.arange(0, 10)
        df = pd.DataFrame(...).add_columns(x=x, y=y)

    :param df: A pandas dataframe.
    :param fill_remaining: If value is a tuple or list that is smaller than
        the number of rows in the DataFrame, repeat the list or tuple
        (R-style) to the end of the DataFrame. (Passed to `add_column`)
    :param kwargs: column, value pairs which are looped through in
        `add_column` calls.
    """

    # Note: error checking can pretty much be handled in `add_column`

    for col_name, values in kwargs.items():
        df = df.add_column(col_name, values, fill_remaining=fill_remaining)

    return df


@pf.register_dataframe_method
def limit_column_characters(df, column_length: int, col_separator: str = "_"):
    """
    Truncates column sizes to a specific length.

    Method chaining will truncate all columns to a given length and append
    a given separator character with the index of duplicate columns, except
    for the first distinct column name.

    :param df: A pandas dataframe.
    :param column_length: Character length for which to truncate all columns.
        The column separator value and number for duplicate column name does
        not contribute. Therefore, if all columns are truncated to 10
        characters, the first distinct column will be 10 characters and the
        remaining will be 12 characters (assuming a column separator of one
        character).
    :param col_separator: The separator to use for counting distinct column
        values. I think an underscore looks nicest, however a period is a
        common option as well. Supply an empty string (i.e. '') to remove the
        separator.

    :Example Setup:

    .. code-block:: python

        import pandas as pd
        import janitor
        data_dict = {
            "really_long_name_for_a_column": range(10),
            "another_really_long_name_for_a_column": \
            [2 * item for item in range(10)],
            "another_really_longer_name_for_a_column": list("lllongname"),
            "this_is_getting_out_of_hand": list("longername"),
        }

    :Example: Standard truncation:

    .. code-block:: python

        example_dataframe = pd.DataFrame(data_dict)
        example_dataframe.limit_column_characters(7)

    :Output:

    .. code-block:: python

               really_  another another_1 this_is
        0        0        0         l       l
        1        1        2         l       o
        2        2        4         l       n
        3        3        6         o       g
        4        4        8         n       e
        5        5       10         g       r
        6        6       12         n       n
        7        7       14         a       a
        8        8       16         m       m
        9        9       18         e       e

    :Example: Standard truncation with different separator character:

    .. code-block:: python

        example_dataframe2 = pd.DataFrame(data_dict)
        example_dataframe2.limit_column_characters(7, ".")

    .. code-block:: python

               really_  another another.1 this_is
        0        0        0         l       l
        1        1        2         l       o
        2        2        4         l       n
        3        3        6         o       g
        4        4        8         n       e
        5        5       10         g       r
        6        6       12         n       n
        7        7       14         a       a
        8        8       16         m       m
        9        9       18         e       e

    """

    check("column_length", column_length, [int])
    check("col_separator", col_separator, [str])

    col_names = df.columns
    col_names = [col_name[:column_length] for col_name in col_names]

    col_name_set = set(col_names)
    col_name_count = dict()

    # If no columns are duplicates, we can skip the loops below.
    if len(col_name_set) == len(col_names):
        df.columns = col_names
        return df

    for col_name_to_check in col_name_set:
        count = 0
        for idx, col_name in enumerate(col_names):
            if col_name_to_check == col_name:
                col_name_count[idx] = count
                count += 1

    final_col_names = []
    for idx, col_name in enumerate(col_names):
        if col_name_count[idx] > 0:
            col_name_to_append = (
                col_name + col_separator + str(col_name_count[idx])
            )
            final_col_names.append(col_name_to_append)
        else:
            final_col_names.append(col_name)

    df.columns = final_col_names
    return df


@pf.register_dataframe_method
def row_to_names(
    df,
    row_number: int = None,
    remove_row: bool = False,
    remove_rows_above: bool = False,
):
    """
    Elevates a row to be the column names of a DataFrame.

    Contains options to remove the elevated row from the DataFrame along with
    removing the rows above the selected row.

    :param df: A pandas DataFrame.
    :param row_number: The row containing the variable names
    :param remove_row: Whether the row should be removed from the DataFrame.
        Defaults to False.
    :param remove_rows_above: Whether the rows above the selected row should
        be removed from the DataFrame. Defaults to False.

    :Setup:

    .. code-block:: python

        import pandas as pd
        import janitor
        data_dict = {
            "a": [1, 2, 3] * 3,
            "Bell__Chart": [1, 2, 3] * 3,
            "decorated-elephant": [1, 2, 3] * 3,
            "animals": ["rabbit", "leopard", "lion"] * 3,
            "cities": ["Cambridge", "Shanghai", "Basel"] * 3
        }

    :Example: Move first row to column names:

    .. code-block:: python

        example_dataframe = pd.DataFrame(data_dict)
        example_dataframe.row_to_names(0)

    :Output:

    .. code-block:: python

           1  1  1   rabbit  Cambridge
        0  1  1  1   rabbit  Cambridge
        1  2  2  2  leopard   Shanghai
        2  3  3  3     lion      Basel
        3  1  1  1   rabbit  Cambridge
        4  2  2  2  leopard   Shanghai
        5  3  3  3     lion      Basel
        6  1  1  1   rabbit  Cambridge
        7  2  2  2  leopard   Shanghai

    :Example: Move first row to column names and remove row:

    .. code-block:: python

        example_dataframe = pd.DataFrame(data_dict)
        example_dataframe.row_to_names(0, remove_row=True)

    :Output:

    .. code-block:: python

           1  1  1   rabbit  Cambridge
        1  2  2  2  leopard   Shanghai
        2  3  3  3     lion      Basel
        3  1  1  1   rabbit  Cambridge
        4  2  2  2  leopard   Shanghai
        5  3  3  3     lion      Basel
        6  1  1  1   rabbit  Cambridge
        7  2  2  2  leopard   Shanghai
        8  3  3  3     lion      Basel

    :Example: Move first row to column names, remove row, \
    and remove rows above selected row:

    .. code-block:: python

        example_dataframe = pd.DataFrame(data_dict)
        example_dataframe.row_to_names(2, remove_row=True, \
            remove_rows_above=True)

    :Output:

    .. code-block:: python

           3  3  3     lion      Basel
        3  1  1  1   rabbit  Cambridge
        4  2  2  2  leopard   Shanghai
        5  3  3  3     lion      Basel
        6  1  1  1   rabbit  Cambridge
        7  2  2  2  leopard   Shanghai
        8  3  3  3     lion      Basel

    """

    check("row_number", row_number, [int])

    df.columns = df.iloc[row_number, :]
    df.columns.name = None

    if remove_row:
        df.drop(df.index[row_number], inplace=True)

    if remove_rows_above:
        df.drop(df.index[range(row_number)], inplace=True)

    return df


@pf.register_dataframe_method
def round_to_fraction(
    df, col_name: str = None, denominator: float = None, digits: float = np.inf
):
    """
    Round all values in a column to a fraction.

    Also, optionally round to a specified number of digits.

    :param number: The number to round
    :param denominator: The denominator of the fraction for rounding
    :param digits: The number of digits for rounding after rounding to the
        fraction. Default is np.inf (i.e. no subsequent rounding)

    Taken from https://github.com/sfirke/janitor/issues/235

    :Example Setup:

    .. code-block:: python

        import pandas as pd
        import janitor
        data_dict = {
            "a": [1.23452345, 2.456234, 3.2346125] * 3,
            "Bell__Chart": [1/3, 2/7, 3/2] * 3,
            "decorated-elephant": [1/234, 2/13, 3/167] * 3,
            "animals": ["rabbit", "leopard", "lion"] * 3,
            "cities": ["Cambridge", "Shanghai", "Basel"] * 3,
        }

    :Example: Rounding the first column to the nearest half:

    .. code-block:: python

        example_dataframe = pd.DataFrame(data_dict)
        example_dataframe.round_to_fraction('a', 2)

    :Output:

    .. code-block:: python

             a  Bell__Chart  decorated-elephant  animals     cities
        0  1.0     0.333333            0.004274   rabbit  Cambridge
        1  2.5     0.285714            0.153846  leopard   Shanghai
        2  3.0     1.500000            0.017964     lion      Basel
        3  1.0     0.333333            0.004274   rabbit  Cambridge
        4  2.5     0.285714            0.153846  leopard   Shanghai
        5  3.0     1.500000            0.017964     lion      Basel
        6  1.0     0.333333            0.004274   rabbit  Cambridge
        7  2.5     0.285714            0.153846  leopard   Shanghai
        8  3.0     1.500000            0.017964     lion      Basel

    :Example: Rounding the first column to nearest third:

    .. code-block:: python

        example_dataframe2 = pd.DataFrame(data_dict)
        example_dataframe2.limit_column_characters('a', 3)

    :Output:

    .. code-block:: python

                  a  Bell__Chart  decorated-elephant  animals     cities
        0  1.333333     0.333333            0.004274   rabbit  Cambridge
        1  2.333333     0.285714            0.153846  leopard   Shanghai
        2  3.333333     1.500000            0.017964     lion      Basel
        3  1.333333     0.333333            0.004274   rabbit  Cambridge
        4  2.333333     0.285714            0.153846  leopard   Shanghai
        5  3.333333     1.500000            0.017964     lion      Basel
        6  1.333333     0.333333            0.004274   rabbit  Cambridge
        7  2.333333     0.285714            0.153846  leopard   Shanghai
        8  3.333333     1.500000            0.017964     lion      Basel

    :Example 3: Rounding the first column to the nearest third and rounding \
    each value to the 10,000th place:

    .. code-block:: python

        example_dataframe2 = pd.DataFrame(data_dict)
        example_dataframe2.limit_column_characters('a', 3, 4)

    :Output:

    .. code-block:: python

                a  Bell__Chart  decorated-elephant  animals     cities
        0  1.3333     0.333333            0.004274   rabbit  Cambridge
        1  2.3333     0.285714            0.153846  leopard   Shanghai
        2  3.3333     1.500000            0.017964     lion      Basel
        3  1.3333     0.333333            0.004274   rabbit  Cambridge
        4  2.3333     0.285714            0.153846  leopard   Shanghai
        5  3.3333     1.500000            0.017964     lion      Basel
        6  1.3333     0.333333            0.004274   rabbit  Cambridge
        7  2.3333     0.285714            0.153846  leopard   Shanghai
        8  3.3333     1.500000            0.017964     lion      Basel

    """

    check("col_name", col_name, [str])

    if denominator:
        check("denominator", denominator, [float, int])

    if digits:
        check("digits", digits, [float, int])

    def _round_to_fraction(number, denominator, digits=np.inf):
        num = round(number * denominator, 0) / denominator
        if not np.isinf(digits):
            num = round(num, digits)
        return num

    _round_to_fraction_partial = partial(
        _round_to_fraction, denominator=denominator, digits=digits
    )

    df[col_name] = df[col_name].apply(_round_to_fraction_partial)

    return df


@pf.register_dataframe_method
def transform_column(df, col_name: str, function, dest_col_name: str = None):
    """
    Transforms the given column in-place using the provided function.

    Let's say we wanted to apply a log10 transform a column of data.

    Originally one would write code like this:

    .. code-block:: python

        # YOU NO LONGER NEED TO WRITE THIS!
        df[col_name] = df[col_name].apply(function)

    With the method chaining syntax, we can do the following instead:

    .. code-block:: python

        df = (
            pd.DataFrame(...)
            .transform_column(col_name, function)
        )

    With the functional syntax:

    .. code-block:: python

        df = pd.DataFrame(...)
        df = transform_column(df, col_name, function)

    :param df: A pandas DataFrame.
    :param col_name: The column to transform.
    :param function: A function to apply on the column.
    :param dest_col_name: The column name to store the transformation result
        in. By default, replaces contents of original column.
    """

    if dest_col_name is None:
        dest_col_name = col_name

    df[dest_col_name] = df[col_name].apply(function)
    return df


@pf.register_dataframe_method
def min_max_scale(
    df, old_min=None, old_max=None, col_name=None, new_min=0, new_max=1
):
    """
    Scales data to between a minimum and maximum value.

    If `minimum` and `maximum` are provided, the true min/max of the
    `DataFrame` or column is ignored in the scaling process and replaced with
    these values, instead.

    One can optionally set a new target minimum and maximum value using the
    `new_min` and `new_max` keyword arguments. This will result in the
    transformed data being bounded between `new_min` and `new_max`.

    If a particular column name is specified, then only that column of data
    are scaled. Otherwise, the entire dataframe is scaled.

    Method chaining example:

    .. code-block:: python

        df = pd.DataFrame(...).min_max_scale(col_name="a")

    Setting custom minimum and maximum:

    .. code-block:: python

        df = (
            pd.DataFrame(...)
            .min_max_scale(
                col_name="a",
                new_min=2,
                new_max=10
            )
        )

    Setting a min and max that is not based on the data, while applying to
    entire dataframe:

    .. code-block:: python

        df = (
            pd.DataFrame(...)
            .min_max_scale(
                old_min=0,
                old_max=14,
                new_min=0,
                new_max=1,
            )
        )

    The aforementioned example might be applied to something like scaling the
    isoelectric points of amino acids. While technically they range from
    approx 3-10, we can also think of them on the pH scale which ranges from
    1 to 14. Hence, 3 gets scaled not to 0 but approx. 0.15 instead, while 10
    gets scaled to approx. 0.69 instead.

    :param df: A pandas DataFrame.
    :param old_min, old_max (optional): Overrides for the current minimum and
        maximum values of the data to be transformed.
    :param new_min, new_max (optional): The minimum and maximum values of the
        data after it has been scaled.
    :param col_name (optional): The column on which to perform scaling.
    :returns: df
    """
    if (
        (old_min is not None)
        and (old_max is not None)
        and (old_max <= old_min)
    ):
        raise ValueError("`old_max` should be greater than `old_max`")

    if new_max <= new_min:
        raise ValueError("`new_max` should be greater than `new_min`")

    new_range = new_max - new_min

    if col_name:
        if old_min is None:
            old_min = df[col_name].min()
        if old_max is None:
            old_max = df[col_name].max()
        old_range = old_max - old_min
        df[col_name] = (
            df[col_name] - old_min
        ) * new_range / old_range + new_min
    else:
        if old_min is None:
            old_min = df.min().min()
        if old_max is None:
            old_max = df.max().max()
        old_range = old_max - old_min
        df = (df - old_min) * new_range / old_range + new_min
    return df


@pf.register_dataframe_method
def collapse_levels(df: pd.DataFrame, sep: str = "_"):
    """
    Given a `DataFrame` containing multi-level columns, flatten to single-
    level by string-joining the column labels in each level.

    After a `groupby` / `aggregate` operation where `.agg()` is passed a
    list of multiple aggregation functions, a multi-level `DataFrame` is
    returned with the name of the function applied in the second level.

    It is sometimes convenient for later indexing to flatten out this
    multi-level configuration back into a single level. This function does
    this through a simple string-joining of all the names across different
    levels in a single column.

    Method chaining example given two value columns `['var1', 'var2']`:

    .. code-block:: python

        df = (
            pd.DataFrame(...)
            .groupby('mygroup')
            .agg(['mean', 'median'])
            .collapse_levels(sep='_')
        )

    Before applying `.collapse_levels`, the `.agg` operation returns a
    multi-level column `DataFrame` whose columns are (level 1, level 2):
    `[('mygroup', ''), ('var1', 'mean'), ('var1', 'median'), ('var2', 'mean'),
    ('var2', 'median')]`
    `.collapse_levels` then flattens the column names to:
    `['mygroup', 'var1_mean', 'var1_median', 'var2_mean', 'var2_median']`

    :param df: A pandas DataFrame.
    :param sep: String separator used to join the column level names
    :returns: df
    """

    check("sep", sep, [str])

    # if already single-level, just return the DataFrame
    if not isinstance(df.columns.values[0], tuple):
        return df

    df.columns = [
        sep.join([str(el) for el in tup if str(el) != ""])
        for tup in df.columns.values
    ]

<<<<<<< HEAD
=======
    return df


@pf.register_dataframe_method
def reset_index_inplace(df: pd.DataFrame, *args, **kwargs):
    """
    Returns the dataframe with an inplace resetting of the index.

    Compared to non-inplace resetting, this avoids data copying, thus
    providing a potential speedup.

    In Pandas, `reset_index()`, when used in place, does not return a
    `DataFrame`, preventing this option's usage in the function-chaining
    scheme. `reset_index_inplace()` provides one the ability to save
    computation time and memory while still being able to use the chaining
    syntax core to pyjanitor. This function, therefore, is the chaining
    equivalent of:

    .. code-block:: python

        df = (
            pd.DataFrame(...)
            .operation1(...)
        )

        df.reset_index(inplace=True)

        df = df.operation2(...)

    instead, being called simply as:

    .. code-block:: python

        df = (
            pd.DataFrame(...)
            .operation1(...)
            .reset_index_inplace()
            .operation2(...)
        )

    All supplied parameters are sent directly to `DataFrame.reset_index()`.

    :param df: A pandas DataFrame.
    :param args: Arguments supplied to `DataFrame.reset_index()`
    :param kwargs: Arguments supplied to `DataFrame.reset_index()`
    :returns: df
    """

    kwargs.update(inplace=True)

    df.reset_index(*args, **kwargs)
>>>>>>> 0f5f4e5c
    return df


def check(varname: str, value, expected_types: list):
    """
    One-liner syntactic sugar for checking types.

    Should be used like this::

        check('x', x, [int, float])

    :param varname: The name of the variable.
    :param value: The value of the varname.
    :param expected_types: The types we expect the item to be.
    """
    is_expected_type = False
    for t in expected_types:
        if isinstance(value, t):
            is_expected_type = True
            break

    if not is_expected_type:
        raise TypeError(
            "{varname} should be one of {expected_types}".format(
                varname=varname, expected_types=expected_types
            )
        )


<<<<<<< HEAD
def _clean_accounting_column(x):
    """
    This function performs the logic for the `type == "accounting"`
    attribute in currency_column_to_numeric.

    It is intended to be used in a pandas `apply` method.
    """

    y = x.strip()
    y = y.replace(",", "")
    y = y.replace(")", "")
    y = y.replace("(", "-")
    if y == "-":
        return 0.00
    return float(y)


def _currency_column_to_numeric(x, cast_non_numeric=None):
    """
    This function performs the logic for the changing cell values in
    the currency_column_to_numeric function.

    It is intended to be used in a pandas `apply` method, after being passed
    through `partial`.
    """
    acceptable_currency_characters = {
        "-",
        ".",
        "1",
        "2",
        "3",
        "4",
        "5",
        "6",
        "7",
        "8",
        "9",
        "0",
    }
    if len(x) == 0:
        return "ORIGINAL_NA"

    if cast_non_numeric:
        if x in cast_non_numeric.keys():
            check(
                "{%r: %r}" % (x, str(cast_non_numeric[x])),
                cast_non_numeric[x],
                [int, float],
            )
            return cast_non_numeric[x]
        else:
            return "".join(i for i in x if i in acceptable_currency_characters)
    else:
        return "".join(i for i in x if i in acceptable_currency_characters)


def _replace_empty_string_with_none(x):
    if isinstance(x, int):
        return x

    elif isinstance(x, float):
        return x

    elif len(x):
        return x


def _replace_original_empty_string_with_none(x):
    if x != "ORIGINAL_NA":
        return x


@pf.register_dataframe_method
def currency_column_to_numeric(
    df,
    col_name: str,
    type: str = None,
    cast_non_numeric: dict = None,
    fill_all_non_numeric: float = None,
    remove_non_numeric: bool = False,
):
    """
    This method allows one to take a column containing currency values,\
    inadvertently imported as a string, and cast it as a float. This is\
    usually the case when reading CSV files that were modified in Excel.\
    Empty strings (i.e. `''`) are retained as `NaN` values.

    :param df: The DataFrame
    :param col_name: The column to modify
    :param type: What type of cleaning to perform. If None, standard cleaning
        is applied. Options are: 'accounting'.
    :param cast_non_numeric: A dict of how to coerce certain strings. For
        example, if there are values of 'REORDER' in the DataFrame,
        {'REORDER': 0} will cast all instances of 'REORDER' to 0.
    :param fill_all_non_numeric: Similar to `cast_non_numeric`, but fills all
        strings to the same value. For example,  fill_all_non_numeric=1, will
        make everything that doesn't coerce to a currency 1.
    :param remove_non_numeric: Will remove rows of a DataFrame that contain
        non-numeric values in the `col_name` column. Defaults to `False`.
    :return: A mutated DataFrame

    :Example Setup:

    .. code-block:: python

        import pandas as pd
        import janitor
        data = {
            "a": ["-$1.00", "", "REPAY"] * 2 + ["$23.00", "", "Other Account"],
            "Bell__Chart": [1.234_523_45, 2.456_234, 3.234_612_5] * 3,
            "decorated-elephant": [1, 2, 3] * 3,
            "animals@#$%^": ["rabbit", "leopard", "lion"] * 3,
            "cities": ["Cambridge", "Shanghai", "Basel"] * 3,
        }
        df = pd.DataFrame(data)

    :Example 1: Coerce numeric values in column to float:

    .. code-block:: python

        df.currency_column_to_numeric("a")

    :Output:

    .. code-block:: python

              a  Bell__Chart  decorated-elephant animals@#$%^     cities
        0  -1.0     1.234523                   1       rabbit  Cambridge
        1   NaN     2.456234                   2      leopard   Shanghai
        2   NaN     3.234612                   3         lion      Basel
        3  -1.0     1.234523                   1       rabbit  Cambridge
        4   NaN     2.456234                   2      leopard   Shanghai
        5   NaN     3.234612                   3         lion      Basel
        6  23.0     1.234523                   1       rabbit  Cambridge
        7   NaN     2.456234                   2      leopard   Shanghai
        8   NaN     3.234612                   3         lion      Basel

    :Example 2: Coerce numeric values in column to float, and replace a string\
    value with a specific value:

    .. code-block:: python

        cast_non_numeric = {"REPAY": 22}
        df.currency_column_to_numeric("a", cast_non_numeric=cast_non_numeric)

    :Output:

    .. code-block:: python

              a  Bell__Chart  decorated-elephant animals@#$%^     cities
        0  -1.0     1.234523                   1       rabbit  Cambridge
        1   NaN     2.456234                   2      leopard   Shanghai
        2  22.0     3.234612                   3         lion      Basel
        3  -1.0     1.234523                   1       rabbit  Cambridge
        4   NaN     2.456234                   2      leopard   Shanghai
        5  22.0     3.234612                   3         lion      Basel
        6  23.0     1.234523                   1       rabbit  Cambridge
        7   NaN     2.456234                   2      leopard   Shanghai
        8   NaN     3.234612                   3         lion      Basel

    :Example 3: Coerce numeric values in column to float, and replace all\
        string value with a specific value:

    .. code-block:: python

        df.currency_column_to_numeric("a", fill_all_non_numeric=35)

    :Output:

    .. code-block:: python


              a  Bell__Chart  decorated-elephant animals@#$%^     cities
        0  -1.0     1.234523                   1       rabbit  Cambridge
        1   NaN     2.456234                   2      leopard   Shanghai
        2  35.0     3.234612                   3         lion      Basel
        3  -1.0     1.234523                   1       rabbit  Cambridge
        4   NaN     2.456234                   2      leopard   Shanghai
        5  35.0     3.234612                   3         lion      Basel
        6  23.0     1.234523                   1       rabbit  Cambridge
        7   NaN     2.456234                   2      leopard   Shanghai
        8  35.0     3.234612                   3         lion      Basel

    :Example 4: Coerce numeric values in column to float, replace a string\
        value with a specific value, and replace remaining string values with\
        a specific value:

    .. code-block:: python

        df.currency_column_to_numeric("a", cast_non_numeric=cast_non_numeric,
        fill_all_non_numeric=35)

    :Output:

    .. code-block:: python


              a  Bell__Chart  decorated-elephant animals@#$%^     cities
        0  -1.0     1.234523                   1       rabbit  Cambridge
        1   NaN     2.456234                   2      leopard   Shanghai
        2  22.0     3.234612                   3         lion      Basel
        3  -1.0     1.234523                   1       rabbit  Cambridge
        4   NaN     2.456234                   2      leopard   Shanghai
        5  22.0     3.234612                   3         lion      Basel
        6  23.0     1.234523                   1       rabbit  Cambridge
        7   NaN     2.456234                   2      leopard   Shanghai
        8  35.0     3.234612                   3         lion      Basel

    :Example 5: Coerce numeric values in column to float, and remove string\
        values:

    .. code-block:: python

        df.currency_column_to_numeric("a", remove_non_numeric=True)

    :Output:

    .. code-block:: python


              a  Bell__Chart  decorated-elephant animals@#$%^     cities
        0  -1.0     1.234523                   1       rabbit  Cambridge
        1   NaN     2.456234                   2      leopard   Shanghai
        3  -1.0     1.234523                   1       rabbit  Cambridge
        4   NaN     2.456234                   2      leopard   Shanghai
        6  23.0     1.234523                   1       rabbit  Cambridge
        7   NaN     2.456234                   2      leopard   Shanghai

    :Example 6: Coerce numeric values in column to float, replace a string\
        value with a specific value, and remove remaining string values:

    .. code-block:: python

        df.currency_column_to_numeric("a", cast_non_numeric=cast_non_numeric,
        remove_non_numeric=True)

    :Output:

    .. code-block:: python


              a  Bell__Chart  decorated-elephant animals@#$%^     cities
        0  -1.0     1.234523                   1       rabbit  Cambridge
        1   NaN     2.456234                   2      leopard   Shanghai
        2  22.0     3.234612                   3         lion      Basel
        3  -1.0     1.234523                   1       rabbit  Cambridge
        4   NaN     2.456234                   2      leopard   Shanghai
        5  22.0     3.234612                   3         lion      Basel
        6  23.0     1.234523                   1       rabbit  Cambridge
        7   NaN     2.456234                   2      leopard   Shanghai
        """

    check("col_name", col_name, [str])

    column_series = df[col_name]
    if type == "accounting":
        df.loc[:, col_name] = df[col_name].apply(_clean_accounting_column)
        return df

    if cast_non_numeric:
        check("cast_non_numeric", cast_non_numeric, [dict])

    _make_cc_patrial = partial(
        _currency_column_to_numeric, cast_non_numeric=cast_non_numeric
    )

    column_series = column_series.apply(_make_cc_patrial)

    if remove_non_numeric:
        df = df.loc[column_series != "", :]

    # _replace_empty_string_with_none is applied here after the check on
    # remove_non_numeric since "" is our indicator that a string was coerced
    # in the original column
    column_series = column_series.apply(_replace_empty_string_with_none)

    if fill_all_non_numeric is not None:
        check("fill_all_non_numeric", fill_all_non_numeric, [int, float])
        column_series = column_series.fillna(fill_all_non_numeric)

    column_series = column_series.apply(
        _replace_original_empty_string_with_none
    )

    df = df.assign(**{col_name: pd.to_numeric(column_series)})

    return df


@pf.register_dataframe_method
def convert_float_column_to_int(df, col_name: str):
    if df[col_name].dtype.name != "float64":
        raise TypeError("%r column must be a 'float64'" % col_name)

    df = df.assign(**{col_name: df[col_name].astype("int")})

=======
@pf.register_dataframe_method
def select_columns(df: pd.DataFrame, columns: List, invert: bool = False):
    """
    Method-chainable selection of columns.

    Optional ability to invert selection of columns available as well.

    Method-chaining example:

    ..code-block:: python

        df = pd.DataFrame(...).select_columns(['a', 'b', 'c'], invert=True)

    :param df: A pandas DataFrame.
    :param columns: A list of columns to select.
    :param invert: Whether or not to invert the selection.
        This will result in selection ofthe complement of the columns provided.
    :returns: A pandas DataFrame with the columns selected.
    """

    if invert:

        return df.drop(columns=columns)

    else:
        return df[columns]


@pf.register_dataframe_method
def impute(df, column: str, value=None, statistic=None):
    """
    Method-chainable imputation of values in a column.

    Underneath the hood, this function calls the `.fillna()` method available
    to every pandas.Series object.

    Method-chaining example:

    ..code-block:: python

        df = (
            pd.DataFrame(...)
            # Impute null values with 0
            .impute(column='sales', value=0.0)
            # Impute null values with median
            .impute(column='score', statistic='median')
        )

    Either one of ``value`` or ``statistic`` should be provided.

    If ``value`` is provided, then all null values in the selected column will
        take on the value provided.

    If ``statistic`` is provided, then all null values in the selected column
    will take on the summary statistic value of other non-null values.

    Currently supported ``statistic``s include:

    - ``mean`` (also aliased by ``average``)
    - ``median``
    - ``mode``
    - ``minimum`` (also aliased by ``min``)
    - ``maximum`` (also aliased by ``max``)

    :param df: A pandas DataFrame
    :param column: The name of the column on which to impute values.
    :param value: (optional) The value to impute.
    :param statistic: (optional) The column statistic to impute.
    """

    # Firstly, we check that only one of `value` or `statistic` are provided.
    if value is not None and statistic is not None:
        raise ValueError(
            "Only one of `value` or `statistic` should be provided"
        )

    # If statistic is provided, then we compute the relevant summary statistic
    # from the other data.
    funcs = {
        "mean": np.mean,
        "average": np.mean,  # aliased
        "median": np.median,
        "mode": mode,
        "minimum": np.min,
        "min": np.min,  # aliased
        "maximum": np.max,
        "max": np.max,  # aliased
    }
    if statistic is not None:
        # Check that the statistic keyword argument is one of the approved.
        if statistic not in funcs.keys():
            raise KeyError(f"`statistic` must be one of {funcs.keys()}")

        value = funcs[statistic](df[column].dropna().values)
        # special treatment for mode, because scipy stats mode returns a
        # moderesult object.
        if statistic is "mode":
            value = value.mode[0]

    # The code is architected this way - if `value` is not provided but
    # statistic is, we then overwrite the None value taken on by `value`, and
    # use it to set the imputation column.
    if value is not None:
        df[column] = df[column].fillna(value)
>>>>>>> 0f5f4e5c
    return df<|MERGE_RESOLUTION|>--- conflicted
+++ resolved
@@ -1934,8 +1934,6 @@
         for tup in df.columns.values
     ]
 
-<<<<<<< HEAD
-=======
     return df
 
 
@@ -1987,7 +1985,6 @@
     kwargs.update(inplace=True)
 
     df.reset_index(*args, **kwargs)
->>>>>>> 0f5f4e5c
     return df
 
 
@@ -2017,7 +2014,6 @@
         )
 
 
-<<<<<<< HEAD
 def _clean_accounting_column(x):
     """
     This function performs the logic for the `type == "accounting"`
@@ -2308,14 +2304,6 @@
 
 
 @pf.register_dataframe_method
-def convert_float_column_to_int(df, col_name: str):
-    if df[col_name].dtype.name != "float64":
-        raise TypeError("%r column must be a 'float64'" % col_name)
-
-    df = df.assign(**{col_name: df[col_name].astype("int")})
-
-=======
-@pf.register_dataframe_method
 def select_columns(df: pd.DataFrame, columns: List, invert: bool = False):
     """
     Method-chainable selection of columns.
@@ -2419,5 +2407,4 @@
     # use it to set the imputation column.
     if value is not None:
         df[column] = df[column].fillna(value)
->>>>>>> 0f5f4e5c
     return df