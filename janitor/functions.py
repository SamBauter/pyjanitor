# -*- coding: utf-8 -*-
import datetime as dt
from functools import reduce

import pandas as pd
from sklearn.preprocessing import LabelEncoder
from warnings import warn

from .errors import JanitorError

import re


def _strip_underscores(df, strip_underscores=None):
    """
    Strip underscores from the beginning, end or both of the
    of the DataFrames column names.

    .. code-block:: python

        df = _strip_underscores(df, strip_underscores='left')

    :param df: The pandas DataFrame object.
    :param strip_underscores: (optional) Removes the outer underscores from all
        column names. Default None keeps outer underscores. Values can be
        either 'left', 'right' or 'both' or the respective shorthand 'l', 'r'
        and True.
    :returns: A pandas DataFrame.
    """
    underscore_options = [None, 'left', 'right', 'both', 'l', 'r', True]
    if strip_underscores not in underscore_options:
        raise JanitorError(
            """strip_underscores must be one of: %s""" % underscore_options
            )

    if strip_underscores in ['left', 'l']:
        df = df.rename(columns=lambda x: x.lstrip('_'))
    elif strip_underscores in ['right', 'r']:
        df = df.rename(columns=lambda x: x.rstrip('_'))
    elif strip_underscores == 'both' or strip_underscores is True:
        df = df.rename(columns=lambda x: x.strip('_'))
    return df


def clean_names(df, strip_underscores=None, preserve_case=False):
    """
    Clean column names.

    Takes all column names, converts them to lowercase, then replaces all
    spaces with underscores.

    Functional usage example:

    .. code-block:: python

        df = clean_names(df)

    Method chaining example:

    .. code-block:: python

        df = pd.DataFrame(...)
        df = jn.DataFrame(df).clean_names()

    :param df: The pandas DataFrame object.
    :param strip_underscores: (optional) Removes the outer underscores from all
        column names. Default None keeps outer underscores. Values can be
        either 'left', 'right' or 'both' or the respective shorthand 'l', 'r'
        and True.
    :param preserve_case: (optional) Allows you to choose whether to make all
    column names lowercase, or to preserve current cases. Default False makes
    all characters lowercase.
    :returns: A pandas DataFrame.
    """
    if preserve_case is False:
        df = df.rename(
            columns=lambda x: x.lower()
        )

    df = df.rename(
        columns=lambda x: x.replace(' ', '_')
                           .replace('/', '_')
                           .replace(':', '_')
                           .replace("'", '')
                           .replace(u'’', '')
                           .replace(',', '_')
                           .replace('?', '_')
                           .replace('-', '_')
                           .replace('(', '_')
                           .replace(')', '_')
                           .replace('.', '_')
    )

    df = df.rename(columns=lambda x: re.sub('_+', '_', x))
    df = _strip_underscores(df, strip_underscores)
    return df


def remove_empty(df):
    """
    Drop all rows and columns that are completely null.

    Implementation is shamelessly copied from `StackOverflow`_.

    .. _StackOverflow: https://stackoverflow.com/questions/38884538/python-pandas-find-all-rows-where-all-values-are-nan  # noqa: E501

    Functional usage example:

    .. code-block:: python

        df = remove_empty(df)

    Method chaining example:

    .. code-block:: python

        df = pd.DataFrame(...)
        df = jn.DataFrame(df).remove_empty()

    :param df: The pandas DataFrame object.
    :returns: A pandas DataFrame.
    """
    nanrows = df.index[df.isnull().all(axis=1)]
    df.drop(index=nanrows, inplace=True)

    nancols = df.columns[df.isnull().all(axis=0)]
    df.drop(columns=nancols, inplace=True)

    return df


def get_dupes(df, columns=None):
    """
    Returns all duplicate rows.

    Functional usage example:

    .. code-block:: python

        get_dupes(df)

    Method chaining example:

    .. code-block:: python

        df = pd.DataFrame(...)
        jn.DataFrame(df).get_dupes()

    :param df: The pandas DataFrame object.
    :param str/iterable columns: (optional) A column name or an iterable (list
        or tuple) of column names. Following pandas API, this only considers
        certain columns for identifying duplicates. Defaults to using all
        columns.
    :returns: The duplicate rows, as a pandas DataFrame.
    """
    dupes = df.duplicated(subset=columns, keep=False)
    return df[dupes == True]  # noqa: E712


def encode_categorical(df, columns):
    """
    Encode the specified columns as categorical column in pandas.

    Functional usage example:

    .. code-block:: python

        encode_categorical(df, columns="my_categorical_column")  # one way

    Method chaining example:

    .. code-block:: python

        df = pd.DataFrame(...)
        categorical_cols = ['col1', 'col2', 'col4']
        jn.DataFrame(df).encode_categorical(columns=categorical_cols)

    :param df: The pandas DataFrame object.
    :param str/iterable columns: A column name or an iterable (list or tuple)
        of column names.
    :returns: A pandas DataFrame
    """
    msg = """If you are looking to encode categorical to use with scikit-learn,
    please use the label_encode method instead."""
    warn(msg)
    if isinstance(columns, list) or isinstance(columns, tuple):
        for col in columns:
            assert col in df.columns, \
                JanitorError("{col} missing from dataframe columns!".format(col=col))  # noqa: E501
            df[col] = pd.Categorical(df[col])
    elif isinstance(columns, str):
        df[columns] = pd.Categorical(df[columns])
    else:
        raise JanitorError('kwarg `columns` must be a string or iterable!')
    return df


def label_encode(df, columns):
    """
    Convenience function to convert labels into numerical data.

    This function will create a new column with the string "_enc" appended
    after the original column's name.

    This function behaves differently from `encode_categorical`. This function
    creates a new column of numeric data. `encode_categorical` replaces the
    dtype of the original column with a "categorical" dtype.

    Functional usage example:

    .. code-block:: python

        label_encode(df, columns="my_categorical_column")  # one way

    Method chaining example:

    .. code-block:: python

        df = pd.DataFrame(...)
        categorical_cols = ['col1', 'col2', 'col4']
        jn.DataFrame(df).label_encode(columns=categorical_cols)

    :param df: The pandas DataFrame object.
    :param str/iterable columns: A column name or an iterable (list or tuple)
        of column names.
    :returns: A pandas DataFrame
    """
    le = LabelEncoder()
    if isinstance(columns, list) or isinstance(columns, tuple):
        for col in columns:
            assert col in df.columns, JanitorError(f"{col} missing from columns")  # noqa: E501
            df[f'{col}_enc'] = le.fit_transform(df[col])
    elif isinstance(columns, str):
        assert columns in df.columns, JanitorError(f"{columns} missing from columns")  # noqa: E501
        df[f'{columns}_enc'] = le.fit_transform(df[columns])
    else:
        raise JanitorError('kwarg `columns` must be a string or iterable!')
    return df


def get_features_targets(df, target_columns, feature_columns=None):
    """
    Get the features and targets as separate DataFrames/Series.

    The behaviour is as such:

    - `target_columns` is mandatory.
    - If `feature_columns` is present, then we will respect the column names
      inside there.
    - If `feature_columns` is not passed in, then we will assume that the
      rest of the columns are feature columns, and return them.

    Functional usage example:

    .. code-block:: python

        X, y = get_features_targets(df, target_columns="measurement")

    Method chaining example:

    .. code-block:: python

        df = pd.DataFrame(...)
        target_cols = ['output1', 'output2']
        X, y = jn.DataFrame(df).get_features_targets(target_columns=target_cols)  # noqa: E501

    :param df: The pandas DataFrame object.
    :param str/iterable target_columns: Either a column name or an iterable
        (list or tuple) of column names that are the target(s) to be predicted.
    :param str/iterable feature_columns: (optional) The column name or iterable
        of column names that are the features (a.k.a. predictors) used to
        predict the targets.
    :returns: (X, Y) the feature matrix (X) and the target matrix (Y). Both are
        pandas DataFrames.
    """
    Y = df[target_columns]

    if feature_columns:
        X = df[feature_columns]
    else:
        if isinstance(target_columns, str):
            xcols = [c for c in df.columns if target_columns != c]
        elif (isinstance(target_columns, list)
<<<<<<< HEAD
              or isinstance(target_columns, tuple)):  # noqa: W503
=======
              or isinstance(target_columns, tuple)):
>>>>>>> 574195a9
            xcols = [c for c in df.columns if c not in target_columns]
        X = df[xcols]
    return X, Y


def rename_column(df, old, new):
    """
    Rename a column in place.

    Functional usage example:

    .. code-block:: python

        df = rename_column("old_column_name", "new_column_name")

    Method chaining example:

    .. code-block:: python

        df = pd.DataFrame(...)
        df = jn.DataFrame(df).rename_column("old_column_name", "new_column_name")  # noqa: E501

    This is just syntactic sugar/a convenience function for renaming one column
    at a time. If you are convinced that there are multiple columns in need of
    changing, then use the :py:meth:`pandas.DataFrame.rename` method.

    :param str old: The old column name.
    :param str new: The new column name.
    :returns: A pandas DataFrame.
    """
    return df.rename(columns={old: new})


def coalesce(df, columns, new_column_name):
    """
    Coalesces two or more columns of data in order of column names provided.

    Functional usage example:

    .. code-block:: python

        df = coalesce(df, columns=['col1', 'col2'])

    Method chaining example:

    .. code-block:: python

        df = pd.DataFrame(...)
        df = jn.DataFrame(df).coalesce(['col1', 'col2'])


    The result of this function is that we take the first non-null value across
    rows.

    This is more syntactic diabetes! For R users, this should look familiar to
    `dplyr`'s `coalesce` function; for Python users, the interface
    should be more intuitive than the :py:meth:`pandas.Series.combine_first`
    method (which we're just using internally anyways).

    :param df: A pandas DataFrame.
    :param columns: A list of column names.
    :param str new_column_name: The new column name after combining.
    :returns: A pandas DataFrame.
    """
    series = [df[c] for c in columns]

    def _coalesce(series1, series2):
        return series1.combine_first(series2)
    df = df.drop(columns=columns)
    df[new_column_name] = reduce(_coalesce, series)  # noqa: F821
    return df


def convert_excel_date(df, column):
    """
    Convert Excel's serial date format into Python datetime format.

    Implementation is also from `Stack Overflow`.

    .. _Stack Overflow: https://stackoverflow.com/questions/38454403/convert-excel-style-date-with-pandas  # noqa: E501

    Functional usage example:

    .. code-block:: python

        df = convert_excel_date(df, column='date')

    Method chaining example:

    .. code-block:: python

        df = pd.DataFrame(...)
        df = jn.DataFrame(df).convert_excel_date('date')

    :param df: A pandas DataFrame.
    :param str column: A column name.
    :returns: A pandas DataFrame with corrected dates.
    """
    df[column] = (pd.TimedeltaIndex(df[column], unit='d')
                  + dt.datetime(1899, 12, 30))  # noqa: W503
    return df


def fill_empty(df, columns, value):
    """
    Fill `NaN` values in specified columns with a given value.

    Super sugary syntax that wraps :py:meth:`pandas.DataFrame.fillna`.

    Functional usage example:

    .. code-block:: python

        df = fill_empty(df, columns=['col1', 'col2'], value=0)

    Method chaining example:

    .. code-block:: python

        df = pd.DataFrame(...)
        df = jn.DataFrame(df).fill_empty(df, columns='col1', value=0)

    :param df: A pandas DataFrame.
    :param columns: Either a `str` or `list` or `tuple`. If a string is passed
        in, then only that column will be filled; if a list or tuple of strings
        are passed in, then they will all be filled with the same value.
    :param value: The value that replaces the `NaN` values.
    """
    if isinstance(columns, list) or isinstance(columns, tuple):
        for col in columns:
            assert col in df.columns, \
                JanitorError("{col} missing from dataframe columns!".format(col=col))  # noqa: E501
            df[col] = df[col].fillna(value)
    elif isinstance(columns, str):
        df[columns] = df[columns].fillna(value)
    else:
        raise JanitorError('kwarg `columns` must be a string or iterable!')

    return df<|MERGE_RESOLUTION|>--- conflicted
+++ resolved
@@ -281,11 +281,7 @@
         if isinstance(target_columns, str):
             xcols = [c for c in df.columns if target_columns != c]
         elif (isinstance(target_columns, list)
-<<<<<<< HEAD
               or isinstance(target_columns, tuple)):  # noqa: W503
-=======
-              or isinstance(target_columns, tuple)):
->>>>>>> 574195a9
             xcols = [c for c in df.columns if c not in target_columns]
         X = df[xcols]
     return X, Y
