--- conflicted
+++ resolved
@@ -19,8 +19,4 @@
     return _get_features_targets(*args, **kwargs)
 
 
-<<<<<<< HEAD
-__version__ = "0.20.0"
-=======
-__version__ = "0.20.2"
->>>>>>> 28ec6f7a
+__version__ = "0.20.2"