from .functions import *  # noqa: F403, F401

# from .dataframe import JanitorDataFrame as DataFrame  # noqa: F401
# from .dataframe import JanitorSeries as Series  # noqa: F401

<<<<<<< HEAD
__version__ = "0.9.0"
=======
__version__ = "0.12.0"
>>>>>>> f7fda72f
<|MERGE_RESOLUTION|>--- conflicted
+++ resolved
@@ -3,8 +3,4 @@
 # from .dataframe import JanitorDataFrame as DataFrame  # noqa: F401
 # from .dataframe import JanitorSeries as Series  # noqa: F401
 
-<<<<<<< HEAD
-__version__ = "0.9.0"
-=======
-__version__ = "0.12.0"
->>>>>>> f7fda72f
+__version__ = "0.12.0"